package it.pagopa.ecommerce.cdc.services

import com.mongodb.client.result.UpdateResult
import it.pagopa.ecommerce.cdc.exceptions.CdcEventTypeException
import it.pagopa.ecommerce.cdc.exceptions.CdcQueryMatchException
import it.pagopa.ecommerce.commons.documents.BaseTransactionView
import it.pagopa.ecommerce.commons.documents.v2.*
import it.pagopa.ecommerce.commons.documents.v2.authorization.NpgTransactionGatewayAuthorizationData
import it.pagopa.ecommerce.commons.documents.v2.authorization.RedirectTransactionGatewayAuthorizationData
import it.pagopa.ecommerce.commons.generated.server.model.TransactionStatusDto
import java.time.ZonedDateTime
import kotlinx.coroutines.reactor.mono
import org.slf4j.LoggerFactory
import org.springframework.beans.factory.annotation.Value
import org.springframework.data.mongodb.core.ReactiveMongoTemplate
import org.springframework.data.mongodb.core.query.Criteria
import org.springframework.data.mongodb.core.query.Query
import org.springframework.data.mongodb.core.query.Update
import org.springframework.stereotype.Service
import reactor.core.publisher.Mono

/**
 * Service for performing upsert operations on transaction views with efficient atomic upsert
 * operations using native MongoDB queries.
 */
@Service
class TransactionViewUpsertService(
    private val mongoTemplate: ReactiveMongoTemplate,
    @Value($$"${ecommerce.transactionView.collection.name}") private val transactionViewName: String,
) {

    private val logger = LoggerFactory.getLogger(TransactionViewUpsertService::class.java)

    /**
     * Processes a transaction event and updates the corresponding view with conditional logic. The
     * operation uses timestamp-based event ordering to ensure only newer events modify the view. If
     * no existing document is modified, performs an upsert for new transactions.
     *
<<<<<<< HEAD
     * The process involves:
     * 1. Building update operations based on the specific event type
     * 2. Attempting conditional update with timestamp validation (lastProcessedEventAt)
     * 3. Falling back to upsert when no modification occurs for new transactions
     * 4. Throwing CdcQueryMatchException if no update conditions are met
     *
     * @param event The transaction event containing update data and metadata
     * @return Mono<UpdateResult> The result of the update/upsert operation
=======
     * @param event The MongoDB change stream event document
     * @return Mono<UpdateResult> Completes when the upsert operation succeeds
>>>>>>> 17a7eb91
     */
    fun upsertEventData(event: TransactionEvent<*>): Mono<UpdateResult> {
        val eventCode = event.eventCode
        val transactionId = event.transactionId

        logger.debug(
            "Upserting transaction view data for _id: [{}], eventCode: [{}]",
            transactionId,
            eventCode,
        )

        return buildUpdateFromEvent(event)
            .flatMap { (update, updateStatus) ->
                tryToUpdateExistingView(event, updateStatus, update).flatMap { updateResult ->
                    if (updateResult.modifiedCount == 0L) {
                        isTransactionPresent(event).flatMap {
                            if (!it) {
                                upsertTransaction(event, updateStatus).filter {
                                    it.upsertedId != null
                                }
                            } else {
                                Mono.empty()
                            }
                        }
                    } else {
                        Mono.just(updateResult)
                    }
                }
            }
            .switchIfEmpty(
                Mono.error {
                    CdcQueryMatchException("Query didn't match any condition to update the view")
                }
            )
            .doOnNext { updateResult ->
                logger.debug(
                    "Upsert completed for transactionId: [{}], eventCode: [{}] - matched: {}, modified: {}, upserted: {}",
                    transactionId,
                    eventCode,
                    updateResult.matchedCount,
                    updateResult.modifiedCount,
                    updateResult.upsertedId != null,
                )
            }
    }

    /**
     * Build query helper methods. Search by transactionId and, if needed, check also the
     * lastProcessedEventAt
     *
     * @param event The MongoDB change stream event document
     * @param addLastProcessedEventAtCondition flag to enable the lastProcessedEventAt criteria
     * @return Query the query built with the requested criteria
     */
    private fun buildQuery(
        event: TransactionEvent<*>,
        addLastProcessedEventAtCondition: Boolean = false,
    ): Query {
        val criteria = Criteria.where("transactionId").`is`(event.transactionId)

        if (addLastProcessedEventAtCondition) {
            criteria.orOperator(
                Criteria.where("lastProcessedEventAt").exists(false),
                Criteria.where("lastProcessedEventAt")
                    .lt(ZonedDateTime.parse(event.creationDate).toInstant().toEpochMilli()),
            )
        }

        return Query.query(criteria)
    }

    /**
     * Checks if a given transaction is already present in the db
     *
     * @param event The MongoDB change stream event document
     * @return Boolean true iff the transaction exists
     */
    private fun isTransactionPresent(event: TransactionEvent<*>) =
        mongoTemplate.exists(
            buildQuery(event),
            BaseTransactionView::class.java,
            transactionViewName,
        )

    /**
     * Updates transaction status only if the event is newer than the last processed event. This
     * prevents out-of-order events from overwriting current transaction state.
     *
     * @param event The MongoDB change stream event document
     * @param updateStatus the update data to save on the db
     * @return Mono<UpdateResult> the update operation status
     */
    private fun updateStatusIfEventIsNewer(
        event: TransactionEvent<*>,
        updateStatus: Update,
    ): Mono<UpdateResult> {
        val queryWithTimestamp =
            Query.query(
                Criteria.where("transactionId")
                    .`is`(event.transactionId)
                    .orOperator(
                        Criteria.where("lastProcessedEventAt").exists(false),
                        Criteria.where("lastProcessedEventAt")
                            .lt(ZonedDateTime.parse(event.creationDate).toInstant().toEpochMilli()),
                    )
            )

        return mongoTemplate.updateFirst(
            queryWithTimestamp,
            updateStatus,
            BaseTransactionView::class.java,
            transactionViewName,
        )
    }

    /**
     * @param event The MongoDB change stream event document
     * @param updateStatus the update data to save on the db
     * @return Mono<UpdateResult> the update operation status
     */
    private fun upsertTransaction(event: TransactionEvent<*>, updateStatus: Update) =
        mongoTemplate.upsert(
            buildQuery(event, true),
            updateStatus,
            BaseTransactionView::class.java,
            transactionViewName,
        )

    /**
     * Updates view/enrichment data without timestamp constraints. View data can always be updated
     * as it doesn't affect transaction state.
     *
     * @param event The MongoDB change stream event document
     * @param status the update data to save on the db
     * @return Mono<UpdateResult> the update operation status
     */
    private fun updateDataWithoutConstraints(
        event: TransactionEvent<*>,
        status: Update,
    ): Mono<UpdateResult> {
        val queryByTransactionId =
            Query.query(Criteria.where("transactionId").`is`(event.transactionId))
        return mongoTemplate.updateFirst(
            queryByTransactionId,
            status,
            BaseTransactionView::class.java,
            transactionViewName,
        )
    }

    /**
     * Method to try to update an existing view
     *
     * @param event The MongoDB change stream event document
     * @param updateStatus the update data to save on the db
     * @return Mono<UpdateResult> the update operation status
     */
    private fun tryToUpdateExistingView(
        event: TransactionEvent<*>,
        updateStatus: Update,
        update: Update?,
    ): Mono<UpdateResult> {
        return when (update) {
            null -> updateStatusIfEventIsNewer(event, updateStatus)
            // if only the status should be updated and it is going to fail because
            // the lastProcessedEventAt is after the event creation date the filter
            // should exclude all the existing document from the subsequent upsert.
            // So the filter should return false if the document doesn't exist.
            else ->
                updateStatusIfEventIsNewer(event, updateStatus).flatMap {
                    if (it.modifiedCount == 0L) {
                        updateDataWithoutConstraints(event, update)
                    } else {
                        Mono.just(it)
                    }
                }
        }
    }

    /**
     * Builds a pair of MongoDB Update object based on the event type and content. Different events
     * update different portions of the transaction view document. The first member can be null and
     * contains update that doesn't need tobe matched against lastProcessedEventAt field in the
     * view. The second one is not nullable and contains all updates about info to save and also
     * status and lastProcessedEventAt field to update in the view.
     *
     * @param event The MongoDB change stream event document
     * @return Mono of a pair of update object with field updates based on event type.
     */
    private fun buildUpdateFromEvent(event: TransactionEvent<*>): Mono<Pair<Update?, Update>> {
        val eventCode = event.eventCode
        // apply updates based on specific event types
        val result: Pair<Update?, Update> =
            when (event) {
                is TransactionActivatedEvent -> updateActivationData(event)
                is TransactionAuthorizationRequestedEvent -> updateAuthRequestData(event)
                is TransactionAuthorizationCompletedEvent -> updateAuthCompletedData(event)
                is TransactionUserReceiptRequestedEvent -> updateUserReceiptData(event)
                is TransactionClosedEvent -> updateClosedData(event)
                is TransactionClosureErrorEvent -> updateClosureErrorData(event)
                is TransactionClosureRetriedEvent -> updateClosureRetriedData(event)
                is TransactionExpiredEvent -> updateExpiredData(event)
                is TransactionRefundRequestedEvent -> updateRefundRequestData(event)
                is TransactionUserCanceledEvent -> updateUserCanceledData(event)
                is TransactionClosureRequestedEvent -> updateClosureRequestData(event)
                is TransactionRefundErrorEvent -> updateRefundErrorData(event)
                is TransactionUserReceiptAddedEvent -> updateUserReceiptAddedData(event)
                is TransactionUserReceiptAddErrorEvent -> updateUserReceiptErrorData(event)
                is TransactionClosureFailedEvent -> updateClosureFailedData(event)
                is TransactionRefundedEvent -> updateRefundedData(event)
                is TransactionRefundRetriedEvent -> updateRefundRetriedData(event)
                is TransactionUserReceiptAddRetriedEvent -> updateUserReceiptRetryData(event)

                else -> {
                    logger.warn(
                        "Unhandled event with code: [{}]. Event class: [{}]",
                        eventCode,
                        event.javaClass,
                    )
                    return Mono.error {
                        CdcEventTypeException(
                            "Cannot handle event with eventCode: $eventCode Event class: ${event.javaClass}"
                        )
                    }
                }
            }

        return mono { result }
    }

    private fun buildCommonUpdate(): Update {
        val commonUpdate = Update()
        commonUpdate["_class"] = Transaction::class.java.canonicalName
        return commonUpdate
    }

    /**
     * Updates fields for TRANSACTION_ACTIVATED_EVENT. This creates the initial transaction view
     * document with all basic transaction information.
     */
    private fun updateActivationData(event: TransactionActivatedEvent): Pair<Update?, Update> {
        val update = buildCommonUpdate()
        val statusUpdate = buildCommonUpdate()
        val data = event.data
        update["email"] = data.email.opaqueData
        update["paymentNotices"] = data.paymentNotices
        update["clientId"] = data.clientId
        update["creationDate"] = event.creationDate
<<<<<<< HEAD
        update["_class"] = Transaction::class.java.canonicalName
=======
>>>>>>> 17a7eb91

        statusUpdate["email"] = data.email.opaqueData
        statusUpdate["paymentNotices"] = data.paymentNotices
        statusUpdate["clientId"] = data.clientId
        statusUpdate["creationDate"] = event.creationDate
        statusUpdate["status"] = TransactionStatusDto.ACTIVATED
        statusUpdate["lastProcessedEventAt"] =
            ZonedDateTime.parse(event.creationDate).toInstant().toEpochMilli()

        return Pair(update, statusUpdate)
    }

    /**
     * Updates fields for TRANSACTION_AUTHORIZATION_REQUESTED_EVENT. Adds payment gateway
     * information and authorization details.
     */
    private fun updateAuthRequestData(
        event: TransactionAuthorizationRequestedEvent
    ): Pair<Update?, Update> {
        val update = buildCommonUpdate()
        val statusUpdate = buildCommonUpdate()
        val authorizationRequestedData = event.data
        update["paymentGateway"] = authorizationRequestedData.paymentGateway
        update["paymentTypeCode"] = authorizationRequestedData.paymentTypeCode
        update["pspId"] = authorizationRequestedData.pspId
        update["feeTotal"] = authorizationRequestedData.fee

        statusUpdate["paymentGateway"] = authorizationRequestedData.paymentGateway
        statusUpdate["paymentTypeCode"] = authorizationRequestedData.paymentTypeCode
        statusUpdate["pspId"] = authorizationRequestedData.pspId
        statusUpdate["feeTotal"] = authorizationRequestedData.fee
        statusUpdate["status"] = TransactionStatusDto.AUTHORIZATION_REQUESTED
        statusUpdate["lastProcessedEventAt"] =
            ZonedDateTime.parse(event.creationDate).toInstant().toEpochMilli()

        return Pair(update, statusUpdate)
    }

    /**
     * Updates fields for TRANSACTION_AUTHORIZATION_COMPLETED_EVENT. Adds authorization results and
     * gateway response information.
     */
    private fun updateAuthCompletedData(
        event: TransactionAuthorizationCompletedEvent
    ): Pair<Update?, Update> {
        val update = buildCommonUpdate()
        val statusUpdate = buildCommonUpdate()
        val data = event.data

        update["authorizationCode"] = data.authorizationCode

        statusUpdate["authorizationCode"] = data.authorizationCode

        val gatewayAuthData = data.transactionGatewayAuthorizationData

        if (data.rrn != null) {
            update["rrn"] = data.rrn
            statusUpdate["rrn"] = data.rrn
        } else {
            update.unset("rrn")
            statusUpdate.unset("rrn")
        }

        when (gatewayAuthData) {
            is NpgTransactionGatewayAuthorizationData -> {
                update["gatewayAuthorizationStatus"] = gatewayAuthData.operationResult.toString()

                statusUpdate["gatewayAuthorizationStatus"] = gatewayAuthData.operationResult
                if (gatewayAuthData.errorCode != null) {
                    update["authorizationErrorCode"] = gatewayAuthData.errorCode
                    statusUpdate["authorizationErrorCode"] = gatewayAuthData.errorCode
                } else {
                    update.unset("authorizationErrorCode")
                    statusUpdate.unset("authorizationErrorCode")
                }
            }

            is RedirectTransactionGatewayAuthorizationData -> {
                update["gatewayAuthorizationStatus"] = gatewayAuthData.outcome.toString()

                statusUpdate["gatewayAuthorizationStatus"] = gatewayAuthData.outcome
<<<<<<< HEAD
                statusUpdate["authorizationErrorCode"] = gatewayAuthData.errorCode
=======

                if (gatewayAuthData.errorCode != null) {
                    update["authorizationErrorCode"] = gatewayAuthData.errorCode
                    statusUpdate["authorizationErrorCode"] = gatewayAuthData.errorCode
                } else {
                    update.unset("authorizationErrorCode")
                    statusUpdate.unset("authorizationErrorCode")
                }
>>>>>>> 17a7eb91
            }

            else ->
                logger.warn(
                    "Unhandled transaction gateway authorization data: [{}]",
                    gatewayAuthData::class.java,
                )
        }

        statusUpdate["status"] = TransactionStatusDto.AUTHORIZATION_COMPLETED
        statusUpdate["lastProcessedEventAt"] =
            ZonedDateTime.parse(event.creationDate).toInstant().toEpochMilli()

        return Pair(update, statusUpdate)
    }

    /**
     * Updates fields for TRANSACTION_USER_RECEIPT_REQUESTED_EVENT. Adds user receipt information.
     */
    private fun updateUserReceiptData(
        event: TransactionUserReceiptRequestedEvent
    ): Pair<Update?, Update> {
        val update = buildCommonUpdate()
        val statusUpdate = buildCommonUpdate()
        update["sendPaymentResultOutcome"] = event.data.responseOutcome
        statusUpdate["sendPaymentResultOutcome"] = event.data.responseOutcome

        statusUpdate["status"] = TransactionStatusDto.NOTIFICATION_REQUESTED
        statusUpdate["lastProcessedEventAt"] =
            ZonedDateTime.parse(event.creationDate).toInstant().toEpochMilli()

        return Pair(update, statusUpdate)
    }

    /** Updates fields for TRANSACTION_EXPIRED_EVENT. Adds expiration information. */
    private fun updateExpiredData(event: TransactionExpiredEvent): Pair<Update?, Update> {
        val statusUpdate = buildCommonUpdate()
        statusUpdate["status"] = TransactionStatusDto.EXPIRED
        statusUpdate["lastProcessedEventAt"] =
            ZonedDateTime.parse(event.creationDate).toInstant().toEpochMilli()
        return Pair(null, statusUpdate)
    }

    /** Updates fields for TRANSACTION_REFUND_REQUESTED_EVENT. Adds refund request information. */
    private fun updateRefundRequestData(
        event: TransactionRefundRequestedEvent
    ): Pair<Update?, Update> {
        val statusUpdate = buildCommonUpdate()
        statusUpdate["status"] = TransactionStatusDto.REFUND_REQUESTED
        statusUpdate["lastProcessedEventAt"] =
            ZonedDateTime.parse(event.creationDate).toInstant().toEpochMilli()
        return Pair(null, statusUpdate)
    }

    /**
     * Updates fields for TRANSACTION_CLOSED_EVENT. Sets sendPaymentResultOutcome and closure
     * timestamp.
     */
    private fun updateClosedData(event: TransactionClosedEvent): Pair<Update?, Update> {
        val statusUpdate = buildCommonUpdate()
        statusUpdate["sendPaymentResultOutcome"] = TransactionUserReceiptData.Outcome.NOT_RECEIVED
        statusUpdate.unset("closureErrorData")
        statusUpdate["status"] =
            when (event.data.wasCanceledByUser) {
                true -> TransactionStatusDto.CANCELED
                else ->
                    when (event.data.responseOutcome) {
                        TransactionClosureData.Outcome.OK -> TransactionStatusDto.CLOSED
                        TransactionClosureData.Outcome.KO -> TransactionStatusDto.UNAUTHORIZED
                    }
            }

        statusUpdate["lastProcessedEventAt"] =
            ZonedDateTime.parse(event.creationDate).toInstant().toEpochMilli()

        return Pair(null, statusUpdate)
    }

    /** Updates fields for TRANSACTION_USER_CANCELED_EVENT. Adds cancellation timestamp. */
    private fun updateUserCanceledData(event: TransactionUserCanceledEvent): Pair<Update?, Update> {
        val statusUpdate = buildCommonUpdate()
        statusUpdate["status"] = TransactionStatusDto.CANCELLATION_REQUESTED
        statusUpdate["lastProcessedEventAt"] =
            ZonedDateTime.parse(event.creationDate).toInstant().toEpochMilli()
        return Pair(null, statusUpdate)
    }

    /** Updates fields for TRANSACTION_REFUND_ERROR_EVENT. Adds refund error information. */
    private fun updateRefundErrorData(event: TransactionRefundErrorEvent): Pair<Update?, Update> {
        val statusUpdate = buildCommonUpdate()
        statusUpdate["status"] = TransactionStatusDto.REFUND_ERROR
        statusUpdate["lastProcessedEventAt"] =
            ZonedDateTime.parse(event.creationDate).toInstant().toEpochMilli()
        return Pair(null, statusUpdate)
    }

    /**
     * Updates fields for TRANSACTION_CLOSURE_REQUESTED_EVENT. Adds closure information and outcome
     * details.
     */
    private fun updateClosureRequestData(
        event: TransactionClosureRequestedEvent
    ): Pair<Update?, Update> {
        val statusUpdate = buildCommonUpdate()
        statusUpdate["status"] = TransactionStatusDto.CLOSURE_REQUESTED
        statusUpdate["lastProcessedEventAt"] =
            ZonedDateTime.parse(event.creationDate).toInstant().toEpochMilli()
        return Pair(null, statusUpdate)
    }

    /** Updates fields for TRANSACTION_CLOSURE_ERROR_EVENT. Adds closure error timestamp. */
    private fun updateClosureErrorData(event: TransactionClosureErrorEvent): Pair<Update?, Update> {
        val statusUpdate = buildCommonUpdate()
        statusUpdate["closureErrorData"] = event.data
        statusUpdate["status"] = TransactionStatusDto.CLOSURE_ERROR
        statusUpdate["sendPaymentResultOutcome"] = TransactionUserReceiptData.Outcome.NOT_RECEIVED
        statusUpdate["lastProcessedEventAt"] =
            ZonedDateTime.parse(event.creationDate).toInstant().toEpochMilli()
        return Pair(null, statusUpdate)
    }

    /** Updates fields for TRANSACTION_USER_RECEIPT_ADDED_EVENT. Sets notification outcome. */
    private fun updateUserReceiptAddedData(
        event: TransactionUserReceiptAddedEvent
    ): Pair<Update?, Update> {
        val statusUpdate = buildCommonUpdate()
        when (event.data.responseOutcome) {
            TransactionUserReceiptData.Outcome.OK ->
                statusUpdate["status"] = TransactionStatusDto.NOTIFIED_OK
            TransactionUserReceiptData.Outcome.KO ->
                statusUpdate["status"] = TransactionStatusDto.NOTIFIED_KO
            else -> {} // throw exception
        }
        statusUpdate["lastProcessedEventAt"] =
            ZonedDateTime.parse(event.creationDate).toInstant().toEpochMilli()

        return Pair(null, statusUpdate)
    }

    /**
     * Updates fields for TRANSACTION_ADD_USER_RECEIPT_ERROR_EVENT. Adds receipt error information.
     */
    private fun updateUserReceiptErrorData(
        event: TransactionUserReceiptAddErrorEvent
    ): Pair<Update?, Update> {
        val statusUpdate = buildCommonUpdate()
        statusUpdate["status"] = TransactionStatusDto.NOTIFICATION_ERROR
        statusUpdate["lastProcessedEventAt"] =
            ZonedDateTime.parse(event.creationDate).toInstant().toEpochMilli()
        return Pair(null, statusUpdate)
    }

    /** Updates fields for TRANSACTION_CLOSURE_RETRIED_EVENT. Adds closure retry information. */
    private fun updateClosureRetriedData(
        event: TransactionClosureRetriedEvent
    ): Pair<Update?, Update> {
        val statusUpdate = buildCommonUpdate()
        statusUpdate["sendPaymentResultOutcome"] = TransactionUserReceiptData.Outcome.NOT_RECEIVED
        if (event.data.closureErrorData != null) {
            statusUpdate["closureErrorData"] = event.data.closureErrorData
        }
        statusUpdate["lastProcessedEventAt"] =
            ZonedDateTime.parse(event.creationDate).toInstant().toEpochMilli()

        return Pair(null, statusUpdate)
        // Doesn't update the state, but it has to be processed coditionally on its timestamp
    }

    /** Updates fields for TRANSACTION_CLOSURE_FAILED_EVENT. Adds closure failure information. */
    private fun updateClosureFailedData(
        event: TransactionClosureFailedEvent
    ): Pair<Update?, Update> {
        val statusUpdate = buildCommonUpdate()
        statusUpdate["status"] = TransactionStatusDto.UNAUTHORIZED
        statusUpdate["lastProcessedEventAt"] =
            ZonedDateTime.parse(event.creationDate).toInstant().toEpochMilli()
        return Pair(null, statusUpdate)
    }

    /** Updates fields for TRANSACTION_REFUNDED_EVENT. Adds refund completion information. */
    private fun updateRefundedData(event: TransactionRefundedEvent): Pair<Update?, Update> {
        val statusUpdate = buildCommonUpdate()
        statusUpdate["status"] = TransactionStatusDto.REFUNDED
        statusUpdate["lastProcessedEventAt"] =
            ZonedDateTime.parse(event.creationDate).toInstant().toEpochMilli()
        return Pair(null, statusUpdate)
    }

    /** Updates fields for TRANSACTION_REFUND_RETRIED_EVENT. Adds refund retry information. */
    private fun updateRefundRetriedData(
        event: TransactionRefundRetriedEvent
    ): Pair<Update?, Update> {
        val statusUpdate = buildCommonUpdate()
        statusUpdate["lastProcessedEventAt"] =
            ZonedDateTime.parse(event.creationDate).toInstant().toEpochMilli()
        return Pair(null, statusUpdate)
        // Doesn't update the state, but it has to be processed coditionally on its timestamp.
        // Maybe it could be skipped
    }

    /**
     * Updates fields for TRANSACTION_ADD_USER_RECEIPT_RETRY_EVENT. Adds receipt retry information.
     */
    private fun updateUserReceiptRetryData(
        event: TransactionUserReceiptAddRetriedEvent
    ): Pair<Update?, Update> {
        val statusUpdate = buildCommonUpdate()
        statusUpdate["lastProcessedEventAt"] =
            ZonedDateTime.parse(event.creationDate).toInstant().toEpochMilli()
        return Pair(null, statusUpdate)
        // Doesn't update the state but it has to be processed coditionally on its timestamp.
        // Maybe it could be skipped
    }
}<|MERGE_RESOLUTION|>--- conflicted
+++ resolved
@@ -36,7 +36,6 @@
      * operation uses timestamp-based event ordering to ensure only newer events modify the view. If
      * no existing document is modified, performs an upsert for new transactions.
      *
-<<<<<<< HEAD
      * The process involves:
      * 1. Building update operations based on the specific event type
      * 2. Attempting conditional update with timestamp validation (lastProcessedEventAt)
@@ -45,10 +44,6 @@
      *
      * @param event The transaction event containing update data and metadata
      * @return Mono<UpdateResult> The result of the update/upsert operation
-=======
-     * @param event The MongoDB change stream event document
-     * @return Mono<UpdateResult> Completes when the upsert operation succeeds
->>>>>>> 17a7eb91
      */
     fun upsertEventData(event: TransactionEvent<*>): Mono<UpdateResult> {
         val eventCode = event.eventCode
@@ -297,10 +292,6 @@
         update["paymentNotices"] = data.paymentNotices
         update["clientId"] = data.clientId
         update["creationDate"] = event.creationDate
-<<<<<<< HEAD
-        update["_class"] = Transaction::class.java.canonicalName
-=======
->>>>>>> 17a7eb91
 
         statusUpdate["email"] = data.email.opaqueData
         statusUpdate["paymentNotices"] = data.paymentNotices
@@ -382,9 +373,6 @@
                 update["gatewayAuthorizationStatus"] = gatewayAuthData.outcome.toString()
 
                 statusUpdate["gatewayAuthorizationStatus"] = gatewayAuthData.outcome
-<<<<<<< HEAD
-                statusUpdate["authorizationErrorCode"] = gatewayAuthData.errorCode
-=======
 
                 if (gatewayAuthData.errorCode != null) {
                     update["authorizationErrorCode"] = gatewayAuthData.errorCode
@@ -393,7 +381,6 @@
                     update.unset("authorizationErrorCode")
                     statusUpdate.unset("authorizationErrorCode")
                 }
->>>>>>> 17a7eb91
             }
 
             else ->
