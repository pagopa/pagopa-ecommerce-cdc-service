package it.pagopa.ecommerce.cdc.services

<<<<<<< HEAD
import it.pagopa.ecommerce.cdc.documents.BaseTransactionView
import kotlinx.coroutines.reactor.mono
import java.time.ZonedDateTime
import org.bson.Document
=======
import it.pagopa.ecommerce.commons.documents.BaseTransactionView
import it.pagopa.ecommerce.commons.documents.v2.*
import it.pagopa.ecommerce.commons.documents.v2.authorization.NpgTransactionGatewayAuthorizationData
import it.pagopa.ecommerce.commons.documents.v2.authorization.RedirectTransactionGatewayAuthorizationData
>>>>>>> 7c66c5aa
import org.slf4j.LoggerFactory
import org.springframework.beans.factory.annotation.Value
import org.springframework.data.mongodb.core.ReactiveMongoTemplate
import org.springframework.data.mongodb.core.query.Criteria
import org.springframework.data.mongodb.core.query.Query
import org.springframework.data.mongodb.core.query.Update
import org.springframework.stereotype.Service
import reactor.core.publisher.Mono

/**
 * Service for performing upsert operations on transaction views with efficient atomic upsert
 * operations using native MongoDB queries.
 */
@Service
class TransactionViewUpsertService(
    private val mongoTemplate: ReactiveMongoTemplate,
    @Value($$"${ecommerce.transactionView.collection.name}") private val transactionViewName: String,
) {

    private val logger = LoggerFactory.getLogger(TransactionViewUpsertService::class.java)

    /**
     * Performs an upsert operation for transaction view data based on the event content. Uses a
     * single atomic upsert operation without additional database reads for optimal performance.
     *
     * @param transactionId The transaction identifier
     * @param event The MongoDB change stream event document
     * @return Mono<Void> Completes when the upsert operation succeeds
     */
    fun upsertEventData(transactionId: String, event: TransactionEvent<*>): Mono<Unit> {
        return Mono.defer {
            val eventCode = event.eventCode

            logger.debug(
                "Upserting transaction view data for _id: [{}], eventCode: [{}]",
                transactionId,
                eventCode,
            )

<<<<<<< HEAD
                val queryByTransactionId = Query.query(Criteria.where("transactionId").`is`(transactionId))

                val queryByTransactionAndLastProcessedEventAtCondition = Query.query(
                Criteria.where("transactionId").`is`(transactionId))
                .addCriteria(
                    Criteria.where("lastProcessedEventAt").exists(false)
                        .orOperator(Criteria.where("lastProcessedEventAt").lt(event.getDate("creationDate").toInstant())))


                buildUpdateFromEvent(event).flatMap { (update, updateWithStatus) ->

                (mongoTemplate.upsert(queryByTransactionAndLastProcessedEventAtCondition, updateWithStatus, BaseTransactionView::class.java))
                    .filter { it ->  it.matchedCount > 0}
                    .switchIfEmpty(mongoTemplate.upsert(queryByTransactionId, update, BaseTransactionView::class.java))
                    .doOnNext { updateResult ->
                        logger.debug(
                            "Upsert completed for transactionId: [{}], eventCode: [{}] - matched: {}, modified: {}, upserted: {}",
                            transactionId,
                            eventCode,
                            updateResult.matchedCount,
                            updateResult.modifiedCount,
                            updateResult.upsertedId != null,
                        )
                    }
                    .then()
            }}
            .doOnSuccess {
=======
            val query = Query.query(Criteria.where("transactionId").`is`(transactionId))
            val update = buildUpdateFromEvent(event)
            Mono.justOrEmpty(update)
                .flatMap { updateDefinition ->
                    mongoTemplate.upsert(
                        query,
                        updateDefinition!!,
                        BaseTransactionView::class.java,
                        transactionViewName,
                    )
                }
                .doOnNext { updateResult ->
                    logger.debug(
                        "Upsert completed for transactionId: [{}], eventCode: [{}] - matched: {}, modified: {}, upserted: {}",
                        transactionId,
                        eventCode,
                        updateResult.matchedCount,
                        updateResult.modifiedCount,
                        updateResult.upsertedId != null,
                    )
                }
                .thenReturn(Unit)
        }
            .doOnSuccess { _ ->
>>>>>>> 7c66c5aa
                logger.info("Successfully upserted transaction view for _id: [{}]", transactionId)
            }
            .doOnError { error ->
                logger.error(
                    "Failed to upsert transaction view for _id: [{}]",
                    transactionId,
                    error,
                )
            }
    }

    /**
     * Builds MongoDB Update object based on the event type and content. Different events update
     * different portions of the transaction view document.
     *
     * @param event The MongoDB change stream event document
     * @return Update object with field updates based on event type
     */
<<<<<<< HEAD
    private fun buildUpdateFromEvent(event: Document): Mono<Pair<Update, Update>> {
        val update = Update()
        val eventCode = event.getString("eventCode") ?: "UNKNOWN"
        val creationDate = event.getString("creationDate")

        // update lastProcessedEventAt field
        if (creationDate != null) {
            update.set(
                "lastProcessedEventAt",
                ZonedDateTime.parse(creationDate).toInstant().toEpochMilli(),
            )
        }

=======
    private fun buildUpdateFromEvent(event: TransactionEvent<*>): Update? {
        val update = Update()
        val eventCode = event.eventCode
>>>>>>> 7c66c5aa
        // apply updates based on specific event types
        when (event) {
            is TransactionActivatedEvent -> updateActivationData(update, event)
            is TransactionAuthorizationRequestedEvent -> updateAuthRequestData(update, event)
            is TransactionAuthorizationCompletedEvent -> updateAuthCompletedData(update, event)
            is TransactionUserReceiptRequestedEvent -> updateUserReceiptData(update, event)
            is TransactionClosedEvent -> updateClosedData(update, event)
            is TransactionClosureErrorEvent -> updateClosureErrorData(update, event)
            is TransactionClosureRetriedEvent -> updateClosureRetriedData(update, event)
            is TransactionExpiredEvent,
            is TransactionRefundRequestedEvent,
            is TransactionUserCanceledEvent,
            is TransactionClosureRequestedEvent,
            is TransactionRefundErrorEvent,
            is TransactionUserReceiptAddedEvent,
            is TransactionUserReceiptAddErrorEvent,
            is TransactionClosureFailedEvent,
            is TransactionRefundedEvent,
            is TransactionRefundRetriedEvent,
            is TransactionUserReceiptAddRetriedEvent -> return null

            else -> {
                logger.warn(
                    "Unhandled event with code: [{}]. Event class: [{}]",
                    eventCode,
                    event.javaClass,
                )
            }
        }

        return mono { Pair(update, evaluateStatus(update, eventCode)) }
    }

    /**
     * Updates fields for TRANSACTION_ACTIVATED_EVENT. This creates the initial transaction view
     * document with all basic transaction information.
     */
    private fun updateActivationData(update: Update, event: TransactionActivatedEvent): Update {
        val data = event.data
        update["email"] = data.email.opaqueData
        update["paymentNotices"] = data.paymentNotices
        update["clientId"] = data.clientId
        update["creationDate"] = event.creationDate
        update["_class"] = Transaction::class.java.canonicalName
        return update
    }

    /**
     * Updates fields for TRANSACTION_AUTHORIZATION_REQUESTED_EVENT. Adds payment gateway
     * information and authorization details.
     */
    private fun updateAuthRequestData(
        update: Update,
        event: TransactionAuthorizationRequestedEvent,
    ): Update {
        val authorizationRequestedData = event.data
        update["paymentGateway"] = authorizationRequestedData.paymentGateway
        update["paymentTypeCode"] = authorizationRequestedData.paymentTypeCode
        update["pspId"] = authorizationRequestedData.pspId
        update["feeTotal"] = authorizationRequestedData.fee
        return update
    }

    /**
     * Updates fields for TRANSACTION_AUTHORIZATION_COMPLETED_EVENT. Adds authorization results and
     * gateway response information.
     */
    private fun updateAuthCompletedData(
        update: Update,
        event: TransactionAuthorizationCompletedEvent,
    ): Update {
        val data = event.data

        update["rrn"] = data.rrn
        update["authorizationCode"] = data.authorizationCode

        val gatewayAuthData = data.transactionGatewayAuthorizationData

        when (gatewayAuthData) {
            is NpgTransactionGatewayAuthorizationData -> {
                update["gatewayAuthorizationStatus"] = gatewayAuthData.operationResult
                update["authorizationErrorCode"] = gatewayAuthData.errorCode
            }

            is RedirectTransactionGatewayAuthorizationData -> {
                update["gatewayAuthorizationStatus"] = gatewayAuthData.outcome
                update["authorizationErrorCode"] = gatewayAuthData.errorCode
            }

            else ->
                logger.warn(
                    "Unhandled transaction gateway authorization data: [{}]",
                    gatewayAuthData::class.java,
                )
        }

        return update
    }

    /**
     * Updates fields for TRANSACTION_CLOSURE_REQUESTED_EVENT. Adds closure information and outcome
     * details.
     */
    private fun updateClosureRequestData(
        update: Update,
        event: TransactionClosureRequestedEvent,
    ): Update {
        // no view field to be updated
        return update
    }

    /**
     * Updates fields for TRANSACTION_USER_RECEIPT_REQUESTED_EVENT. Adds user receipt information.
     */
    private fun updateUserReceiptData(
        update: Update,
        event: TransactionUserReceiptRequestedEvent,
    ): Update {
        update["sendPaymentResultOutcome"] = event.data.responseOutcome
        return update
    }

    /** Updates fields for TRANSACTION_EXPIRED_EVENT. Adds expiration information. */
    private fun updateExpiredData(update: Update, event: TransactionExpiredEvent): Update {
        // no view field to be updated
        return update
    }

    /** Updates fields for TRANSACTION_REFUND_REQUESTED_EVENT. Adds refund request information. */
    private fun updateRefundRequestData(
        update: Update,
        event: TransactionRefundRequestedEvent,
    ): Update {
        // no view field to be updated
        return update
    }

    /**
     * Updates fields for TRANSACTION_CLOSED_EVENT. Sets sendPaymentResultOutcome and closure
     * timestamp.
     */
    private fun updateClosedData(update: Update, event: TransactionClosedEvent): Update {
        if (event.data.responseOutcome == TransactionClosureData.Outcome.OK) {
            update["sendPaymentResultOutcome"] = TransactionUserReceiptData.Outcome.NOT_RECEIVED
            update["closureErrorData"] = null
        }
        return update
    }

    /** Updates fields for TRANSACTION_USER_CANCELED_EVENT. Adds cancellation timestamp. */
    private fun updateUserCanceledData(
        update: Update,
        event: TransactionUserCanceledEvent,
    ): Update {
        // no view field to be updated
        return update
    }

    /** Updates fields for TRANSACTION_REFUND_ERROR_EVENT. Adds refund error information. */
    private fun updateRefundErrorData(update: Update, event: TransactionRefundErrorEvent): Update {
        // no view field to be updated
        return update
    }

    /** Updates fields for TRANSACTION_CLOSURE_ERROR_EVENT. Adds closure error timestamp. */
    private fun updateClosureErrorData(
        update: Update,
        event: TransactionClosureErrorEvent,
    ): Update {
        update["closureErrorData"] = event.data
        return update
    }

    /** Updates fields for TRANSACTION_USER_RECEIPT_ADDED_EVENT. Sets notification outcome. */
    private fun updateUserReceiptAddedData(
        update: Update,
        event: TransactionUserReceiptAddedEvent,
    ): Update {
        // no view field to be updated
        return update
    }

    /**
     * Updates fields for TRANSACTION_ADD_USER_RECEIPT_ERROR_EVENT. Adds receipt error information.
     */
    private fun updateUserReceiptErrorData(
        update: Update,
        event: TransactionUserReceiptAddErrorEvent,
    ): Update {
        // no view field to be updated
        return update
    }

    /** Updates fields for TRANSACTION_CLOSURE_RETRIED_EVENT. Adds closure retry information. */
    private fun updateClosureRetriedData(
        update: Update,
        event: TransactionClosureRetriedEvent,
    ): Update {
        update["sendPaymentResultOutcome"] = TransactionUserReceiptData.Outcome.NOT_RECEIVED
        if (event.data.closureErrorData != null) {
            update["closureErrorData"] = event.data.closureErrorData
        }
        return update
    }

    /** Updates fields for TRANSACTION_CLOSURE_FAILED_EVENT. Adds closure failure information. */
    private fun updateClosureFailedData(
        update: Update,
        event: TransactionClosureFailedEvent,
    ): Update {
        // no view field to be updated
        return update
    }

    /** Updates fields for TRANSACTION_REFUNDED_EVENT. Adds refund completion information. */
    private fun updateRefundedData(update: Update, event: TransactionRefundedEvent): Update {
        // no view field to be updated
        return update
    }

    /** Updates fields for TRANSACTION_REFUND_RETRIED_EVENT. Adds refund retry information. */
    private fun updateRefundRetriedData(
        update: Update,
        event: TransactionRefundRetriedEvent,
    ): Update {
        // no view field to be updated
        return update
    }

    /**
     * Updates fields for TRANSACTION_ADD_USER_RECEIPT_RETRY_EVENT. Adds receipt retry information.
     */
    private fun updateUserReceiptRetryData(
        update: Update,
        event: TransactionUserReceiptAddRetriedEvent,
    ): Update {
        // no view field to be updated
        return update
    }

    private fun evaluateStatus(update: Update, eventCode: String): Update{
        // TODO CHK-4353: Status updates with conditional timestamp logic
        // set transaction status based on event type
        val transactionStatus =
            when (eventCode) {
                "TRANSACTION_ACTIVATED_EVENT" -> "ACTIVATED"
                "TRANSACTION_AUTHORIZATION_REQUESTED_EVENT" -> "AUTHORIZATION_REQUESTED"
                "TRANSACTION_AUTHORIZATION_COMPLETED_EVENT" -> "AUTHORIZATION_COMPLETED"
                "TRANSACTION_CLOSURE_REQUESTED_EVENT" -> "CLOSURE_REQUESTED"
                "TRANSACTION_CLOSED_EVENT" -> "CLOSED"
                "TRANSACTION_EXPIRED_EVENT" -> "EXPIRED"
                "TRANSACTION_USER_CANCELED_EVENT" -> "CANCELLATION_REQUESTED"
                "TRANSACTION_REFUND_REQUESTED_EVENT" -> "REFUND_REQUESTED"
                "TRANSACTION_REFUND_ERROR_EVENT" -> "REFUND_ERROR"
                "TRANSACTION_CLOSURE_ERROR_EVENT" -> "CLOSURE_ERROR"
                "TRANSACTION_USER_RECEIPT_REQUESTED_EVENT" -> "NOTIFICATION_REQUESTED"
                "TRANSACTION_USER_RECEIPT_ADDED_EVENT" -> "NOTIFIED_OK"
                "TRANSACTION_ADD_USER_RECEIPT_ERROR_EVENT" -> "NOTIFICATION_ERROR"
                // TODO check if we need more
                else -> null // keep status for unmapped events
            }
        transactionStatus?.let { update.set("status", it) }
        return update
    }
}<|MERGE_RESOLUTION|>--- conflicted
+++ resolved
@@ -1,16 +1,9 @@
 package it.pagopa.ecommerce.cdc.services
 
-<<<<<<< HEAD
-import it.pagopa.ecommerce.cdc.documents.BaseTransactionView
-import kotlinx.coroutines.reactor.mono
-import java.time.ZonedDateTime
-import org.bson.Document
-=======
 import it.pagopa.ecommerce.commons.documents.BaseTransactionView
 import it.pagopa.ecommerce.commons.documents.v2.*
 import it.pagopa.ecommerce.commons.documents.v2.authorization.NpgTransactionGatewayAuthorizationData
 import it.pagopa.ecommerce.commons.documents.v2.authorization.RedirectTransactionGatewayAuthorizationData
->>>>>>> 7c66c5aa
 import org.slf4j.LoggerFactory
 import org.springframework.beans.factory.annotation.Value
 import org.springframework.data.mongodb.core.ReactiveMongoTemplate
@@ -50,35 +43,6 @@
                 eventCode,
             )
 
-<<<<<<< HEAD
-                val queryByTransactionId = Query.query(Criteria.where("transactionId").`is`(transactionId))
-
-                val queryByTransactionAndLastProcessedEventAtCondition = Query.query(
-                Criteria.where("transactionId").`is`(transactionId))
-                .addCriteria(
-                    Criteria.where("lastProcessedEventAt").exists(false)
-                        .orOperator(Criteria.where("lastProcessedEventAt").lt(event.getDate("creationDate").toInstant())))
-
-
-                buildUpdateFromEvent(event).flatMap { (update, updateWithStatus) ->
-
-                (mongoTemplate.upsert(queryByTransactionAndLastProcessedEventAtCondition, updateWithStatus, BaseTransactionView::class.java))
-                    .filter { it ->  it.matchedCount > 0}
-                    .switchIfEmpty(mongoTemplate.upsert(queryByTransactionId, update, BaseTransactionView::class.java))
-                    .doOnNext { updateResult ->
-                        logger.debug(
-                            "Upsert completed for transactionId: [{}], eventCode: [{}] - matched: {}, modified: {}, upserted: {}",
-                            transactionId,
-                            eventCode,
-                            updateResult.matchedCount,
-                            updateResult.modifiedCount,
-                            updateResult.upsertedId != null,
-                        )
-                    }
-                    .then()
-            }}
-            .doOnSuccess {
-=======
             val query = Query.query(Criteria.where("transactionId").`is`(transactionId))
             val update = buildUpdateFromEvent(event)
             Mono.justOrEmpty(update)
@@ -103,7 +67,6 @@
                 .thenReturn(Unit)
         }
             .doOnSuccess { _ ->
->>>>>>> 7c66c5aa
                 logger.info("Successfully upserted transaction view for _id: [{}]", transactionId)
             }
             .doOnError { error ->
@@ -122,25 +85,9 @@
      * @param event The MongoDB change stream event document
      * @return Update object with field updates based on event type
      */
-<<<<<<< HEAD
-    private fun buildUpdateFromEvent(event: Document): Mono<Pair<Update, Update>> {
-        val update = Update()
-        val eventCode = event.getString("eventCode") ?: "UNKNOWN"
-        val creationDate = event.getString("creationDate")
-
-        // update lastProcessedEventAt field
-        if (creationDate != null) {
-            update.set(
-                "lastProcessedEventAt",
-                ZonedDateTime.parse(creationDate).toInstant().toEpochMilli(),
-            )
-        }
-
-=======
     private fun buildUpdateFromEvent(event: TransactionEvent<*>): Update? {
         val update = Update()
         val eventCode = event.eventCode
->>>>>>> 7c66c5aa
         // apply updates based on specific event types
         when (event) {
             is TransactionActivatedEvent -> updateActivationData(update, event)
