--- conflicted
+++ resolved
@@ -42,18 +42,11 @@
         val eventCode = event.eventCode
         val transactionId = event.transactionId
         return Mono.defer {
-<<<<<<< HEAD
-                val eventCode = event.eventCode
-
-=======
->>>>>>> c6d75488
                 logger.debug(
                     "Upserting transaction view data for _id: [{}], eventCode: [{}]",
                     transactionId,
                     eventCode,
                 )
-<<<<<<< HEAD
-
                 val queryByTransactionId =
                     Query.query(Criteria.where("transactionId").`is`(transactionId))
 
@@ -100,18 +93,6 @@
                                         }
                                     )
                             )
-=======
-                val query = Query.query(Criteria.where("transactionId").`is`(transactionId))
-                val update = buildUpdateFromEvent(event)
-                Mono.justOrEmpty(update)
-                    .flatMap { updateDefinition ->
-                        mongoTemplate.upsert(
-                            query,
-                            updateDefinition!!,
-                            BaseTransactionView::class.java,
-                            transactionViewName,
-                        )
->>>>>>> c6d75488
                     }
                     .doOnNext { updateResult ->
                         logger.debug(
