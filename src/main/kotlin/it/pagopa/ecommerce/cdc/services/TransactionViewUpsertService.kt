package it.pagopa.ecommerce.cdc.services

import com.mongodb.client.result.UpdateResult
import it.pagopa.ecommerce.cdc.exceptions.CdcEventTypeException
import it.pagopa.ecommerce.cdc.exceptions.CdcQueryMatchException
import it.pagopa.ecommerce.commons.documents.BaseTransactionView
import it.pagopa.ecommerce.commons.documents.v2.*
import it.pagopa.ecommerce.commons.documents.v2.authorization.NpgTransactionGatewayAuthorizationData
import it.pagopa.ecommerce.commons.documents.v2.authorization.RedirectTransactionGatewayAuthorizationData
import it.pagopa.ecommerce.commons.generated.server.model.TransactionStatusDto
import java.time.ZonedDateTime
import kotlinx.coroutines.reactor.mono
import org.slf4j.LoggerFactory
import org.springframework.beans.factory.annotation.Value
import org.springframework.data.mongodb.core.ReactiveMongoTemplate
import org.springframework.data.mongodb.core.exists
import org.springframework.data.mongodb.core.query.Criteria
import org.springframework.data.mongodb.core.query.Query
import org.springframework.data.mongodb.core.query.Update
import org.springframework.data.mongodb.core.query.update
import org.springframework.data.mongodb.core.updateFirst
import org.springframework.stereotype.Service
import reactor.core.publisher.Mono

/**
 * Service for performing upsert operations on transaction views with efficient atomic upsert
 * operations using native MongoDB queries.
 */
@Service
class TransactionViewUpsertService(
    private val mongoTemplate: ReactiveMongoTemplate,
    @Value($$"${ecommerce.transactionView.collection.name}") private val transactionViewName: String,
) {

    private val logger = LoggerFactory.getLogger(TransactionViewUpsertService::class.java)

    /**
     * Performs an upsert operation for transaction view data based on the event content. Uses a
     * single atomic upsert operation without additional database reads for optimal performance.
     *
     * @param transactionId The transaction identifier
     * @param event The MongoDB change stream event document
     * @return Mono<Void> Completes when the upsert operation succeeds
     */
    fun upsertEventData(event: TransactionEvent<*>): Mono<Unit> {
        val eventCode = event.eventCode
        val transactionId = event.transactionId
        return Mono.defer {
                logger.debug(
                    "Upserting transaction view data for _id: [{}], eventCode: [{}]",
                    transactionId,
                    eventCode,
                )
                val queryByTransactionId =
                    Query.query(Criteria.where("transactionId").`is`(transactionId))

                val queryByTransactionAndLastProcessedEventAtCondition =
                    Query.query(Criteria.where("transactionId").`is`(transactionId)
                        .orOperator(
                            Criteria.where("lastProcessedEventAt")
                                .exists(false),
                                    Criteria.where("lastProcessedEventAt")
                                        .lt(
                                            ZonedDateTime.parse(event.creationDate)
                                                .toInstant()
                                                .toEpochMilli()
                                        )
                                )
                        )

            buildUpdateFromEvent(event)
                    .flatMap { (update, updateStatus) ->
                        mongoTemplate
                            .updateFirst(
                                queryByTransactionAndLastProcessedEventAtCondition,
                                updateStatus!!,
                                BaseTransactionView::class.java,
                                transactionViewName,
                            )
                            .filter { it ->
                                it.matchedCount > 0
                            }.switchIfEmpty(
                                Mono.justOrEmpty(update)
                                    .flatMap { upd ->
                                            logger.info(upd.toString());
                                            mongoTemplate.upsert(
                                                queryByTransactionId,
                                                upd!!,
                                                BaseTransactionView::class.java,
                                                transactionViewName,
                                            )
                                    }
                                    .switchIfEmpty(
                                        Mono.error {
                                            CdcQueryMatchException(
                                                "Query didn't match any condition to update the view"
                                            )
                                        }
                                    )
                            )
                    }
                    .doOnNext { updateResult ->
                        logger.debug(
                            "Upsert completed for transactionId: [{}], eventCode: [{}] - matched: {}, modified: {}, upserted: {}",
                            transactionId,
                            eventCode,
                            updateResult.matchedCount,
                            updateResult.modifiedCount,
                            updateResult.upsertedId != null,
                        )
                    }
                    .thenReturn(Unit)
            }
            .doOnSuccess { _ ->
                logger.info("Successfully upserted transaction view for _id: [{}]", transactionId)
            }
            .doOnError { error ->
                logger.error(
                    "Failed to upsert transaction view for _id: [{}]",
                    transactionId,
                    error,
                )
            }
    }

    /**
     * Builds MongoDB Update object based on the event type and content. Different events update
     * different portions of the transaction view document.
     *
     * @param event The MongoDB change stream event document
     * @return Update object with field updates based on event type
     */
<<<<<<< HEAD
    private fun buildUpdateFromEvent(event: TransactionEvent<*>): Mono<Pair<Update?, Update>> {
        val eventCode = event.eventCode
        // apply updates based on specific event types
        val result: Pair<Update?, Update> =
=======
    private fun buildUpdateFromEvent(event: TransactionEvent<*>): Update? {
        val eventCode = event.eventCode
        // apply updates based on specific event types
        val documentUpdate: Update? =
>>>>>>> 47956efd
            when (event) {
                is TransactionActivatedEvent -> updateActivationData(event)
                is TransactionAuthorizationRequestedEvent -> updateAuthRequestData(event)
                is TransactionAuthorizationCompletedEvent -> updateAuthCompletedData(event)
                is TransactionUserReceiptRequestedEvent -> updateUserReceiptData(event)
                is TransactionClosedEvent -> updateClosedData(event)
                is TransactionClosureErrorEvent -> updateClosureErrorData(event)
                is TransactionClosureRetriedEvent -> updateClosureRetriedData(event)
<<<<<<< HEAD
                is TransactionExpiredEvent -> updateExpiredData(event)
                is TransactionRefundRequestedEvent -> updateRefundRequestData(event)
                is TransactionUserCanceledEvent -> updateUserCanceledData(event)
                is TransactionClosureRequestedEvent -> updateClosureRequestData(event)
                is TransactionRefundErrorEvent -> updateRefundErrorData(event)
                is TransactionUserReceiptAddedEvent -> updateUserReceiptAddedData(event)
                is TransactionUserReceiptAddErrorEvent -> updateUserReceiptErrorData(event)
                is TransactionClosureFailedEvent -> updateClosureFailedData(event)
                is TransactionRefundedEvent -> updateRefundedData(event)
                is TransactionRefundRetriedEvent -> updateRefundRetriedData(event)
                is TransactionUserReceiptAddRetriedEvent -> updateUserReceiptRetryData(event)
=======
                is TransactionExpiredEvent,
                is TransactionRefundRequestedEvent,
                is TransactionUserCanceledEvent,
                is TransactionClosureRequestedEvent,
                is TransactionRefundErrorEvent,
                is TransactionUserReceiptAddedEvent,
                is TransactionUserReceiptAddErrorEvent,
                is TransactionClosureFailedEvent,
                is TransactionRefundedEvent,
                is TransactionRefundRetriedEvent,
                is TransactionUserReceiptAddRetriedEvent -> null
>>>>>>> 47956efd

                else -> {
                    logger.warn(
                        "Unhandled event with code: [{}]. Event class: [{}]",
                        eventCode,
                        event.javaClass,
                    )
<<<<<<< HEAD
                    return Mono.error {
                        CdcEventTypeException(
                            "Cannot handle event with eventCode: $eventCode Event class: ${event.javaClass}"
                        )
                    }
                }
            }

        return mono { result }
=======
                    null
                }
            }

        return documentUpdate
>>>>>>> 47956efd
    }

    /**
     * Updates fields for TRANSACTION_ACTIVATED_EVENT. This creates the initial transaction view
     * document with all basic transaction information.
     */
<<<<<<< HEAD
    private fun updateActivationData(event: TransactionActivatedEvent): Pair<Update?, Update> {
        val update = Update()
        val statusUpdate = Update()
=======
    private fun updateActivationData(event: TransactionActivatedEvent): Update {
>>>>>>> 47956efd
        val data = event.data
        val update = Update()
        update["email"] = data.email.opaqueData
        update["paymentNotices"] = data.paymentNotices
        update["clientId"] = data.clientId
        update["creationDate"] = event.creationDate
        update["_class"] = Transaction::class.java.canonicalName

        statusUpdate["email"] = data.email.opaqueData
        statusUpdate["paymentNotices"] = data.paymentNotices
        statusUpdate["clientId"] = data.clientId
        statusUpdate["creationDate"] = event.creationDate
        statusUpdate["_class"] = Transaction::class.java.canonicalName
        statusUpdate["status"] = TransactionStatusDto.ACTIVATED
        statusUpdate["lastProcessedEventAt"] =
            ZonedDateTime.parse(event.creationDate).toInstant().toEpochMilli()

        return Pair(update, statusUpdate)
    }

    /**
     * Updates fields for TRANSACTION_AUTHORIZATION_REQUESTED_EVENT. Adds payment gateway
     * information and authorization details.
     */
<<<<<<< HEAD
    private fun updateAuthRequestData(
        event: TransactionAuthorizationRequestedEvent
    ): Pair<Update?, Update> {
        val update = Update()
        val statusUpdate = Update()
=======
    private fun updateAuthRequestData(event: TransactionAuthorizationRequestedEvent): Update {
        val update = Update()
>>>>>>> 47956efd
        val authorizationRequestedData = event.data
        update["paymentGateway"] = authorizationRequestedData.paymentGateway
        update["paymentTypeCode"] = authorizationRequestedData.paymentTypeCode
        update["pspId"] = authorizationRequestedData.pspId
        update["feeTotal"] = authorizationRequestedData.fee

        statusUpdate["paymentGateway"] = authorizationRequestedData.paymentGateway
        statusUpdate["paymentTypeCode"] = authorizationRequestedData.paymentTypeCode
        statusUpdate["pspId"] = authorizationRequestedData.pspId
        statusUpdate["feeTotal"] = authorizationRequestedData.fee
        statusUpdate["status"] = TransactionStatusDto.AUTHORIZATION_REQUESTED
        statusUpdate["lastProcessedEventAt"] =
            ZonedDateTime.parse(event.creationDate).toInstant().toEpochMilli()

        return Pair(update, statusUpdate)
    }

    /**
     * Updates fields for TRANSACTION_AUTHORIZATION_COMPLETED_EVENT. Adds authorization results and
     * gateway response information.
     */
<<<<<<< HEAD
    private fun updateAuthCompletedData(
        event: TransactionAuthorizationCompletedEvent
    ): Pair<Update?, Update> {
        val update = Update()
        val statusUpdate = Update()
=======
    private fun updateAuthCompletedData(event: TransactionAuthorizationCompletedEvent): Update {
>>>>>>> 47956efd
        val data = event.data
        val update = Update()
        update["rrn"] = data.rrn
        update["authorizationCode"] = data.authorizationCode
        statusUpdate["rrn"] = data.rrn
        statusUpdate["authorizationCode"] = data.authorizationCode

        val gatewayAuthData = data.transactionGatewayAuthorizationData

        when (gatewayAuthData) {
            is NpgTransactionGatewayAuthorizationData -> {
                update["gatewayAuthorizationStatus"] = gatewayAuthData.operationResult.toString()
                update["authorizationErrorCode"] = gatewayAuthData.errorCode
                statusUpdate["gatewayAuthorizationStatus"] = gatewayAuthData.operationResult
                statusUpdate["authorizationErrorCode"] = gatewayAuthData.errorCode
            }

            is RedirectTransactionGatewayAuthorizationData -> {
                update["gatewayAuthorizationStatus"] = gatewayAuthData.outcome.toString()
                update["authorizationErrorCode"] = gatewayAuthData.errorCode
                statusUpdate["gatewayAuthorizationStatus"] = gatewayAuthData.outcome
                statusUpdate["authorizationErrorCode"] = gatewayAuthData.errorCode
            }

            else ->
                logger.warn(
                    "Unhandled transaction gateway authorization data: [{}]",
                    gatewayAuthData::class.java,
                )
        }

        statusUpdate["status"] = TransactionStatusDto.AUTHORIZATION_COMPLETED
        statusUpdate["lastProcessedEventAt"] =
            ZonedDateTime.parse(event.creationDate).toInstant().toEpochMilli()

        return Pair(update, statusUpdate)
    }

    /**
<<<<<<< HEAD
     * Updates fields for TRANSACTION_CLOSURE_REQUESTED_EVENT. Adds closure information and outcome
     * details.
     */
    private fun updateClosureRequestData(
        event: TransactionClosureRequestedEvent
    ): Pair<Update?, Update> {
        val statusUpdate = Update()
        statusUpdate["status"] = TransactionStatusDto.CLOSURE_REQUESTED
        statusUpdate["lastProcessedEventAt"] =
            ZonedDateTime.parse(event.creationDate).toInstant().toEpochMilli()
        return Pair(null, statusUpdate)
    }

    /**
     * Updates fields for TRANSACTION_USER_RECEIPT_REQUESTED_EVENT. Adds user receipt information.
     */
    private fun updateUserReceiptData(
        event: TransactionUserReceiptRequestedEvent
    ): Pair<Update?, Update> {
        val update = Update()
        val statusUpdate = Update()
        update["sendPaymentResultOutcome"] = event.data.responseOutcome
        statusUpdate["sendPaymentResultOutcome"] = event.data.responseOutcome

        statusUpdate["status"] = TransactionStatusDto.NOTIFICATION_REQUESTED
        statusUpdate["lastProcessedEventAt"] =
            ZonedDateTime.parse(event.creationDate).toInstant().toEpochMilli()

        return Pair(update, statusUpdate)
    }

    /** Updates fields for TRANSACTION_EXPIRED_EVENT. Adds expiration information. */
    private fun updateExpiredData(event: TransactionExpiredEvent): Pair<Update?, Update> {
        val statusUpdate = Update()
        statusUpdate["status"] = TransactionStatusDto.EXPIRED
        statusUpdate["lastProcessedEventAt"] =
            ZonedDateTime.parse(event.creationDate).toInstant().toEpochMilli()
        return Pair(null, statusUpdate)
    }

    /** Updates fields for TRANSACTION_REFUND_REQUESTED_EVENT. Adds refund request information. */
    private fun updateRefundRequestData(
        event: TransactionRefundRequestedEvent
    ): Pair<Update?, Update> {
        val statusUpdate = Update()
        statusUpdate["status"] = TransactionStatusDto.REFUND_REQUESTED
        statusUpdate["lastProcessedEventAt"] =
            ZonedDateTime.parse(event.creationDate).toInstant().toEpochMilli()
        return Pair(null, statusUpdate)
=======
     * Updates fields for TRANSACTION_USER_RECEIPT_REQUESTED_EVENT. Adds user receipt information.
     */
    private fun updateUserReceiptData(event: TransactionUserReceiptRequestedEvent): Update {
        val update = Update()
        update["sendPaymentResultOutcome"] = event.data.responseOutcome.toString()
        return update
>>>>>>> 47956efd
    }

    /**
     * Updates fields for TRANSACTION_CLOSED_EVENT. Sets sendPaymentResultOutcome and closure
     * timestamp.
     */
<<<<<<< HEAD
    private fun updateClosedData(event: TransactionClosedEvent): Pair<Update?, Update> {
        val statusUpdate = Update()
        statusUpdate["sendPaymentResultOutcome"] = TransactionUserReceiptData.Outcome.NOT_RECEIVED
        statusUpdate["closureErrorData"] = null
        statusUpdate["status"] =
            when (event.data.wasCanceledByUser) {
                true -> TransactionStatusDto.CANCELED
                else ->
                    when (event.data.responseOutcome) {
                        TransactionClosureData.Outcome.OK -> TransactionStatusDto.CLOSED
                        TransactionClosureData.Outcome.KO -> TransactionStatusDto.UNAUTHORIZED
                    }
            }

        statusUpdate["lastProcessedEventAt"] =
            ZonedDateTime.parse(event.creationDate).toInstant().toEpochMilli()

        return Pair(null, statusUpdate)
    }

    /** Updates fields for TRANSACTION_USER_CANCELED_EVENT. Adds cancellation timestamp. */
    private fun updateUserCanceledData(
        event: TransactionUserCanceledEvent
    ): Pair<Update?, Update> {
        val statusUpdate = Update()
        statusUpdate["status"] = TransactionStatusDto.CANCELLATION_REQUESTED
        statusUpdate["lastProcessedEventAt"] =
            ZonedDateTime.parse(event.creationDate).toInstant().toEpochMilli()
        return Pair(null, statusUpdate)
    }

    /** Updates fields for TRANSACTION_REFUND_ERROR_EVENT. Adds refund error information. */
    private fun updateRefundErrorData(event: TransactionRefundErrorEvent): Pair<Update?, Update> {
        val statusUpdate = Update()
        statusUpdate["status"] = TransactionStatusDto.REFUND_ERROR
        statusUpdate["lastProcessedEventAt"] =
            ZonedDateTime.parse(event.creationDate).toInstant().toEpochMilli()
        return Pair(null, statusUpdate)
    }

    /** Updates fields for TRANSACTION_CLOSURE_ERROR_EVENT. Adds closure error timestamp. */
    private fun updateClosureErrorData(
        event: TransactionClosureErrorEvent
    ): Pair<Update?, Update> {
        val statusUpdate = Update()
        statusUpdate["closureErrorData"] = event.data
        statusUpdate["status"] = TransactionStatusDto.CLOSURE_ERROR
        statusUpdate["lastProcessedEventAt"] =
            ZonedDateTime.parse(event.creationDate).toInstant().toEpochMilli()
        return Pair(null, statusUpdate)
    }

    /** Updates fields for TRANSACTION_USER_RECEIPT_ADDED_EVENT. Sets notification outcome. */
    private fun updateUserReceiptAddedData(
        event: TransactionUserReceiptAddedEvent
    ): Pair<Update?, Update> {
        val statusUpdate = Update()
        when (event.data.responseOutcome) {
            TransactionUserReceiptData.Outcome.OK ->
                statusUpdate["status"] = TransactionStatusDto.NOTIFIED_OK
            TransactionUserReceiptData.Outcome.KO ->
                statusUpdate["status"] = TransactionStatusDto.NOTIFIED_KO
            else -> {} // throw exception
        }
        statusUpdate["lastProcessedEventAt"] =
            ZonedDateTime.parse(event.creationDate).toInstant().toEpochMilli()

        return Pair(null, statusUpdate)
    }

    /**
     * Updates fields for TRANSACTION_ADD_USER_RECEIPT_ERROR_EVENT. Adds receipt error information.
     */
    private fun updateUserReceiptErrorData(
        event: TransactionUserReceiptAddErrorEvent
    ): Pair<Update?, Update> {
        val statusUpdate = Update()
        statusUpdate["status"] = TransactionStatusDto.NOTIFICATION_ERROR
        statusUpdate["lastProcessedEventAt"] =
            ZonedDateTime.parse(event.creationDate).toInstant().toEpochMilli()
        return Pair(null, statusUpdate)
    }

    /** Updates fields for TRANSACTION_CLOSURE_RETRIED_EVENT. Adds closure retry information. */
    private fun updateClosureRetriedData(
        event: TransactionClosureRetriedEvent
    ): Pair<Update?, Update> {
        val statusUpdate = Update()
        statusUpdate["sendPaymentResultOutcome"] = TransactionUserReceiptData.Outcome.NOT_RECEIVED
=======
    private fun updateClosedData(event: TransactionClosedEvent): Update? {
        val update = Update()
        return if (event.data.responseOutcome == TransactionClosureData.Outcome.OK) {
            update["sendPaymentResultOutcome"] =
                TransactionUserReceiptData.Outcome.NOT_RECEIVED.toString()
            update["closureErrorData"] = null
            update
        } else {
            null
        }
    }

    /** Updates fields for TRANSACTION_CLOSURE_ERROR_EVENT. Adds closure error timestamp. */
    private fun updateClosureErrorData(event: TransactionClosureErrorEvent): Update? {
        val update = Update()
        update["sendPaymentResultOutcome"] =
            TransactionUserReceiptData.Outcome.NOT_RECEIVED.toString()
        if (event.data != null) {
            update["closureErrorData"] = event.data
        }
        return update
    }

    /** Updates fields for TRANSACTION_CLOSURE_RETRIED_EVENT. Adds closure retry information. */
    private fun updateClosureRetriedData(event: TransactionClosureRetriedEvent): Update {
        val update = Update()
        update["sendPaymentResultOutcome"] =
            TransactionUserReceiptData.Outcome.NOT_RECEIVED.toString()
>>>>>>> 47956efd
        if (event.data.closureErrorData != null) {
            statusUpdate["closureErrorData"] = event.data.closureErrorData
        }
        statusUpdate["lastProcessedEventAt"] =
            ZonedDateTime.parse(event.creationDate).toInstant().toEpochMilli()

        return Pair(
            null,
            statusUpdate,
        ) // Doesn't update the state but it has to be processed coditionally on its timestamp
    }
<<<<<<< HEAD

    /** Updates fields for TRANSACTION_CLOSURE_FAILED_EVENT. Adds closure failure information. */
    private fun updateClosureFailedData(
        event: TransactionClosureFailedEvent
    ): Pair<Update?, Update> {
        val statusUpdate = Update()
        statusUpdate["status"] = TransactionStatusDto.UNAUTHORIZED
        statusUpdate["lastProcessedEventAt"] =
            ZonedDateTime.parse(event.creationDate).toInstant().toEpochMilli()
        return Pair(null, statusUpdate)
    }

    /** Updates fields for TRANSACTION_REFUNDED_EVENT. Adds refund completion information. */
    private fun updateRefundedData(event: TransactionRefundedEvent): Pair<Update?, Update> {
        val statusUpdate = Update()
        statusUpdate["status"] = TransactionStatusDto.REFUNDED
        statusUpdate["lastProcessedEventAt"] =
            ZonedDateTime.parse(event.creationDate).toInstant().toEpochMilli()
        return Pair(null, statusUpdate)
    }

    /** Updates fields for TRANSACTION_REFUND_RETRIED_EVENT. Adds refund retry information. */
    private fun updateRefundRetriedData(
        event: TransactionRefundRetriedEvent
    ): Pair<Update?, Update> {
        val statusUpdate = Update()
        statusUpdate["lastProcessedEventAt"] =
            ZonedDateTime.parse(event.creationDate).toInstant().toEpochMilli()
        return Pair(
            null,
            statusUpdate,
        ) // Doesn't update the state but it has to be processed coditionally on its timestamp.
        // Maybe it could be skipped
    }

    /**
     * Updates fields for TRANSACTION_ADD_USER_RECEIPT_RETRY_EVENT. Adds receipt retry information.
     */
    private fun updateUserReceiptRetryData(
        event: TransactionUserReceiptAddRetriedEvent
    ): Pair<Update?, Update> {
        val statusUpdate = Update()
        statusUpdate["lastProcessedEventAt"] =
            ZonedDateTime.parse(event.creationDate).toInstant().toEpochMilli()
        return Pair(
            null,
            statusUpdate,
        ) // Doesn't update the state but it has to be processed coditionally on its timestamp.
        // Maybe it could be skipped
    }
=======
>>>>>>> 47956efd
}<|MERGE_RESOLUTION|>--- conflicted
+++ resolved
@@ -130,17 +130,10 @@
      * @param event The MongoDB change stream event document
      * @return Update object with field updates based on event type
      */
-<<<<<<< HEAD
     private fun buildUpdateFromEvent(event: TransactionEvent<*>): Mono<Pair<Update?, Update>> {
         val eventCode = event.eventCode
         // apply updates based on specific event types
         val result: Pair<Update?, Update> =
-=======
-    private fun buildUpdateFromEvent(event: TransactionEvent<*>): Update? {
-        val eventCode = event.eventCode
-        // apply updates based on specific event types
-        val documentUpdate: Update? =
->>>>>>> 47956efd
             when (event) {
                 is TransactionActivatedEvent -> updateActivationData(event)
                 is TransactionAuthorizationRequestedEvent -> updateAuthRequestData(event)
@@ -149,7 +142,6 @@
                 is TransactionClosedEvent -> updateClosedData(event)
                 is TransactionClosureErrorEvent -> updateClosureErrorData(event)
                 is TransactionClosureRetriedEvent -> updateClosureRetriedData(event)
-<<<<<<< HEAD
                 is TransactionExpiredEvent -> updateExpiredData(event)
                 is TransactionRefundRequestedEvent -> updateRefundRequestData(event)
                 is TransactionUserCanceledEvent -> updateUserCanceledData(event)
@@ -161,19 +153,6 @@
                 is TransactionRefundedEvent -> updateRefundedData(event)
                 is TransactionRefundRetriedEvent -> updateRefundRetriedData(event)
                 is TransactionUserReceiptAddRetriedEvent -> updateUserReceiptRetryData(event)
-=======
-                is TransactionExpiredEvent,
-                is TransactionRefundRequestedEvent,
-                is TransactionUserCanceledEvent,
-                is TransactionClosureRequestedEvent,
-                is TransactionRefundErrorEvent,
-                is TransactionUserReceiptAddedEvent,
-                is TransactionUserReceiptAddErrorEvent,
-                is TransactionClosureFailedEvent,
-                is TransactionRefundedEvent,
-                is TransactionRefundRetriedEvent,
-                is TransactionUserReceiptAddRetriedEvent -> null
->>>>>>> 47956efd
 
                 else -> {
                     logger.warn(
@@ -181,7 +160,6 @@
                         eventCode,
                         event.javaClass,
                     )
-<<<<<<< HEAD
                     return Mono.error {
                         CdcEventTypeException(
                             "Cannot handle event with eventCode: $eventCode Event class: ${event.javaClass}"
@@ -191,26 +169,15 @@
             }
 
         return mono { result }
-=======
-                    null
-                }
-            }
-
-        return documentUpdate
->>>>>>> 47956efd
     }
 
     /**
      * Updates fields for TRANSACTION_ACTIVATED_EVENT. This creates the initial transaction view
      * document with all basic transaction information.
      */
-<<<<<<< HEAD
     private fun updateActivationData(event: TransactionActivatedEvent): Pair<Update?, Update> {
         val update = Update()
         val statusUpdate = Update()
-=======
-    private fun updateActivationData(event: TransactionActivatedEvent): Update {
->>>>>>> 47956efd
         val data = event.data
         val update = Update()
         update["email"] = data.email.opaqueData
@@ -235,16 +202,11 @@
      * Updates fields for TRANSACTION_AUTHORIZATION_REQUESTED_EVENT. Adds payment gateway
      * information and authorization details.
      */
-<<<<<<< HEAD
     private fun updateAuthRequestData(
         event: TransactionAuthorizationRequestedEvent
     ): Pair<Update?, Update> {
         val update = Update()
         val statusUpdate = Update()
-=======
-    private fun updateAuthRequestData(event: TransactionAuthorizationRequestedEvent): Update {
-        val update = Update()
->>>>>>> 47956efd
         val authorizationRequestedData = event.data
         update["paymentGateway"] = authorizationRequestedData.paymentGateway
         update["paymentTypeCode"] = authorizationRequestedData.paymentTypeCode
@@ -266,15 +228,11 @@
      * Updates fields for TRANSACTION_AUTHORIZATION_COMPLETED_EVENT. Adds authorization results and
      * gateway response information.
      */
-<<<<<<< HEAD
     private fun updateAuthCompletedData(
         event: TransactionAuthorizationCompletedEvent
     ): Pair<Update?, Update> {
         val update = Update()
         val statusUpdate = Update()
-=======
-    private fun updateAuthCompletedData(event: TransactionAuthorizationCompletedEvent): Update {
->>>>>>> 47956efd
         val data = event.data
         val update = Update()
         update["rrn"] = data.rrn
@@ -314,7 +272,6 @@
     }
 
     /**
-<<<<<<< HEAD
      * Updates fields for TRANSACTION_CLOSURE_REQUESTED_EVENT. Adds closure information and outcome
      * details.
      */
@@ -364,21 +321,12 @@
         statusUpdate["lastProcessedEventAt"] =
             ZonedDateTime.parse(event.creationDate).toInstant().toEpochMilli()
         return Pair(null, statusUpdate)
-=======
-     * Updates fields for TRANSACTION_USER_RECEIPT_REQUESTED_EVENT. Adds user receipt information.
-     */
-    private fun updateUserReceiptData(event: TransactionUserReceiptRequestedEvent): Update {
-        val update = Update()
-        update["sendPaymentResultOutcome"] = event.data.responseOutcome.toString()
-        return update
->>>>>>> 47956efd
     }
 
     /**
      * Updates fields for TRANSACTION_CLOSED_EVENT. Sets sendPaymentResultOutcome and closure
      * timestamp.
      */
-<<<<<<< HEAD
     private fun updateClosedData(event: TransactionClosedEvent): Pair<Update?, Update> {
         val statusUpdate = Update()
         statusUpdate["sendPaymentResultOutcome"] = TransactionUserReceiptData.Outcome.NOT_RECEIVED
@@ -468,36 +416,6 @@
     ): Pair<Update?, Update> {
         val statusUpdate = Update()
         statusUpdate["sendPaymentResultOutcome"] = TransactionUserReceiptData.Outcome.NOT_RECEIVED
-=======
-    private fun updateClosedData(event: TransactionClosedEvent): Update? {
-        val update = Update()
-        return if (event.data.responseOutcome == TransactionClosureData.Outcome.OK) {
-            update["sendPaymentResultOutcome"] =
-                TransactionUserReceiptData.Outcome.NOT_RECEIVED.toString()
-            update["closureErrorData"] = null
-            update
-        } else {
-            null
-        }
-    }
-
-    /** Updates fields for TRANSACTION_CLOSURE_ERROR_EVENT. Adds closure error timestamp. */
-    private fun updateClosureErrorData(event: TransactionClosureErrorEvent): Update? {
-        val update = Update()
-        update["sendPaymentResultOutcome"] =
-            TransactionUserReceiptData.Outcome.NOT_RECEIVED.toString()
-        if (event.data != null) {
-            update["closureErrorData"] = event.data
-        }
-        return update
-    }
-
-    /** Updates fields for TRANSACTION_CLOSURE_RETRIED_EVENT. Adds closure retry information. */
-    private fun updateClosureRetriedData(event: TransactionClosureRetriedEvent): Update {
-        val update = Update()
-        update["sendPaymentResultOutcome"] =
-            TransactionUserReceiptData.Outcome.NOT_RECEIVED.toString()
->>>>>>> 47956efd
         if (event.data.closureErrorData != null) {
             statusUpdate["closureErrorData"] = event.data.closureErrorData
         }
@@ -509,7 +427,6 @@
             statusUpdate,
         ) // Doesn't update the state but it has to be processed coditionally on its timestamp
     }
-<<<<<<< HEAD
 
     /** Updates fields for TRANSACTION_CLOSURE_FAILED_EVENT. Adds closure failure information. */
     private fun updateClosureFailedData(
@@ -560,6 +477,4 @@
         ) // Doesn't update the state but it has to be processed coditionally on its timestamp.
         // Maybe it could be skipped
     }
-=======
->>>>>>> 47956efd
 }