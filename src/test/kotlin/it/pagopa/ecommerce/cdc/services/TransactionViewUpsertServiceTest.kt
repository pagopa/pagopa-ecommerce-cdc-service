--- conflicted
+++ resolved
@@ -455,13 +455,6 @@
             .willAnswer {
                 mono { UpdateResult.acknowledged(0L, 0L, BsonString(event.transactionId)) }
             }
-
-<<<<<<< HEAD
-        given(mongoTemplate.exists(eq(queryByTransactionId), any(), any()))
-            .willReturn(Mono.just(false))
-
-=======
->>>>>>> 3932d651
         // test
         StepVerifier.create(transactionViewUpsertService.upsertEventData(event))
             .expectNext(UpdateResult.acknowledged(0L, 0L, BsonString(event.transactionId)))
@@ -493,12 +486,6 @@
             )
 
         verify(mongoTemplate, times(1)).updateFirst(eq(queryByTransactionId), any(), any(), any())
-
-<<<<<<< HEAD
-        verify(mongoTemplate, times(1)).exists(eq(queryByTransactionId), any(), any())
-
-=======
->>>>>>> 3932d651
         verify(mongoTemplate, times(1)).upsert(any(), any(), any(), any())
     }
 
@@ -543,10 +530,6 @@
         verify(mongoTemplate, times(1))
             .updateFirst(
                 eq(queryByTransactionId),
-<<<<<<< HEAD
-                argThat { update ->
-                    val setDocument = update.updateObject[$$"$set"] as Document
-=======
                 argThat { update ->
                     val setDocument = update.updateObject[$$"$set"] as Document
                     assertEquals(event.data.paymentGateway, setDocument["paymentGateway"])
@@ -572,7 +555,6 @@
                         ZonedDateTime.parse(event.creationDate).toInstant().toEpochMilli(),
                         setDocument["lastProcessedEventAt"],
                     )
->>>>>>> 3932d651
                     assertEquals(event.data.paymentGateway, setDocument["paymentGateway"])
                     assertEquals(event.data.paymentTypeCode, setDocument["paymentTypeCode"])
                     assertEquals(event.data.pspId, setDocument["pspId"])
@@ -582,8 +564,6 @@
                 eq(BaseTransactionView::class.java),
                 eq(collectionName),
             )
-<<<<<<< HEAD
-=======
         verify(mongoTemplate, times(0)).exists(eq(queryByTransactionId), any(), any())
 
         verify(mongoTemplate, times(0)).upsert(any(), any(), any(), any())
@@ -626,27 +606,13 @@
         StepVerifier.create(transactionViewUpsertService.upsertEventData(event))
             .expectNext(UpdateResult.acknowledged(1L, 1L, null))
             .verifyComplete()
->>>>>>> 3932d651
-
-        verify(mongoTemplate, times(1))
-            .updateFirst(
-                eq(queryByTransactionAndLastProcessedEventAtCondition),
-                argThat { update ->
-                    val setDocument = update.updateObject[$$"$set"] as Document
-                    assertEquals(
-<<<<<<< HEAD
-                        TransactionStatusDto.AUTHORIZATION_REQUESTED,
-                        setDocument["status"],
-                    )
-                    assertEquals(
-                        ZonedDateTime.parse(event.creationDate).toInstant().toEpochMilli(),
-                        setDocument["lastProcessedEventAt"],
-                    )
-                    assertEquals(event.data.paymentGateway, setDocument["paymentGateway"])
-                    assertEquals(event.data.paymentTypeCode, setDocument["paymentTypeCode"])
-                    assertEquals(event.data.pspId, setDocument["pspId"])
-                    assertEquals(event.data.fee, setDocument["feeTotal"])
-=======
+
+        verify(mongoTemplate, times(1))
+            .updateFirst(
+                eq(queryByTransactionAndLastProcessedEventAtCondition),
+                argThat { update ->
+                    val setDocument = update.updateObject[$$"$set"] as Document
+                    assertEquals(
                         TransactionStatusDto.AUTHORIZATION_COMPLETED,
                         setDocument["status"],
                     )
@@ -672,29 +638,17 @@
                     } else {
                         kotlin.test.assertNull(setDocument["authorizationErrorCode"])
                     }
-
->>>>>>> 3932d651
-                    true
-                },
-                eq(BaseTransactionView::class.java),
-                eq(collectionName),
-            )
-<<<<<<< HEAD
-        verify(mongoTemplate, times(0)).exists(eq(queryByTransactionId), any(), any())
-=======
+                    true
+                },
+                eq(BaseTransactionView::class.java),
+                eq(collectionName),
+            )
 
         verify(mongoTemplate, times(0)).updateFirst(eq(queryByTransactionId), any(), any(), any())
->>>>>>> 3932d651
 
         verify(mongoTemplate, times(0)).upsert(any(), any(), any(), any())
     }
 
-<<<<<<< HEAD
-    // Authorization Completed
-    @ParameterizedTest
-    @MethodSource("authorization completed test data method source")
-    fun `should perform upsert operation gathering data from transaction authorization completed event when transaction view is already present with lastProcessedEventAt timestamp before event creationDate `(
-=======
     @Test
     fun `should perform upsert for authorization completed event with null values for authorizationCode and rrn `() {
         // pre-conditions
@@ -953,7 +907,6 @@
     @ParameterizedTest
     @MethodSource("authorization completed test data method source")
     fun `should perform upsert operation gathering data from transaction authorization completed event when transaction view is not present`(
->>>>>>> 3932d651
         event: TransactionAuthorizationCompletedEvent,
         expectedAuthorizationStatus: String,
         expectedAuthorizationErrorCode: String?,
@@ -979,15 +932,6 @@
                     any(),
                     any(),
                     any(),
-<<<<<<< HEAD
-                )
-            )
-            .willAnswer { mono { UpdateResult.acknowledged(1L, 1L, null) } }
-
-        // test
-        StepVerifier.create(transactionViewUpsertService.upsertEventData(event))
-            .expectNext(UpdateResult.acknowledged(1L, 1L, null))
-=======
                 )
             )
             .willAnswer { mono { UpdateResult.acknowledged(0L, 0L, null) } }
@@ -2171,1497 +2115,6 @@
         // test
         StepVerifier.create(transactionViewUpsertService.upsertEventData(event))
             .expectNext(UpdateResult.acknowledged(0L, 0L, BsonString(event.transactionId)))
->>>>>>> 3932d651
-            .verifyComplete()
-
-        // verifications
-        verify(mongoTemplate, times(1))
-            .updateFirst(
-                eq(queryByTransactionAndLastProcessedEventAtCondition),
-                argThat { update ->
-                    val setDocument = update.updateObject[$$"$set"] as Document
-<<<<<<< HEAD
-                    assertEquals(
-                        TransactionStatusDto.AUTHORIZATION_COMPLETED,
-                        setDocument["status"],
-                    )
-                    assertEquals(
-                        ZonedDateTime.parse(event.creationDate).toInstant().toEpochMilli(),
-                        setDocument["lastProcessedEventAt"],
-                    )
-                    if (event.data.rrn != null) {
-                        assertEquals(event.data.rrn, setDocument["rrn"])
-                    }
-                    if (event.data.authorizationCode != null) {
-                        assertEquals(event.data.authorizationCode, setDocument["authorizationCode"])
-                    }
-                    assertEquals(
-                        expectedAuthorizationStatus,
-                        setDocument["gatewayAuthorizationStatus"].toString(),
-                    )
-                    if (expectedAuthorizationErrorCode != null) {
-                        assertEquals(
-                            expectedAuthorizationErrorCode,
-                            setDocument["authorizationErrorCode"],
-                        )
-                    } else {
-                        kotlin.test.assertNull(setDocument["authorizationErrorCode"])
-                    }
-
-                    true
-                },
-                eq(BaseTransactionView::class.java),
-                eq(collectionName),
-            )
-
-        verify(mongoTemplate, times(0)).updateFirst(eq(queryByTransactionId), any(), any(), any())
-
-        verify(mongoTemplate, times(0)).exists(eq(queryByTransactionId), any(), any())
-
-        verify(mongoTemplate, times(0)).upsert(any(), any(), any(), any())
-    }
-
-    @Test
-    fun `should perform upsert for authorization completed event with null values for authorizationCode and rrn `() {
-        // pre-conditions
-
-        val event =
-            TransactionTestUtils.transactionAuthorizationCompletedEvent(
-                TransactionTestUtils.npgTransactionGatewayAuthorizationData(
-                    OperationResultDto.EXECUTED
-                )
-            )
-
-        val queryByTransactionId =
-            Query.query(Criteria.where("transactionId").`is`(event.transactionId))
-
-        val queryByTransactionAndLastProcessedEventAtCondition =
-            Query.query(
-                Criteria.where("transactionId")
-                    .`is`(event.transactionId)
-                    .orOperator(
-                        Criteria.where("lastProcessedEventAt").exists(false),
-                        Criteria.where("lastProcessedEventAt")
-                            .lt(ZonedDateTime.parse(event.creationDate).toInstant().toEpochMilli()),
-                    )
-            )
-
-        given(
-                mongoTemplate.updateFirst(
-                    eq(queryByTransactionAndLastProcessedEventAtCondition),
-                    any(),
-                    any(),
-                    any(),
-                )
-            )
-            .willAnswer { mono { UpdateResult.acknowledged(1L, 1L, null) } }
-
-        // test
-        StepVerifier.create(transactionViewUpsertService.upsertEventData(event))
-            .expectNext(UpdateResult.acknowledged(1L, 1L, null))
-            .verifyComplete()
-
-        // verifications
-        verify(mongoTemplate, times(1))
-            .updateFirst(
-                eq(queryByTransactionAndLastProcessedEventAtCondition),
-                argThat { update ->
-                    val setDocument = update.updateObject[$$"$set"] as Document
-                    assertEquals(
-                        TransactionStatusDto.AUTHORIZATION_COMPLETED,
-                        setDocument["status"],
-                    )
-                    assertEquals(
-                        ZonedDateTime.parse(event.creationDate).toInstant().toEpochMilli(),
-                        setDocument["lastProcessedEventAt"],
-                    )
-                    if (event.data.rrn != null) {
-                        assertEquals(event.data.rrn, setDocument["rrn"])
-                    }
-                    if (event.data.authorizationCode != null) {
-                        assertEquals(event.data.authorizationCode, setDocument["authorizationCode"])
-                    }
-                    assertEquals(
-                        OperationResultDto.EXECUTED.toString(),
-                        setDocument["gatewayAuthorizationStatus"].toString(),
-                    )
-                    assertNull(setDocument["authorizationErrorCode"])
-                    true
-                },
-                eq(BaseTransactionView::class.java),
-                eq(collectionName),
-            )
-
-        verify(mongoTemplate, times(0)).updateFirst(eq(queryByTransactionId), any(), any(), any())
-
-        verify(mongoTemplate, times(0)).exists(eq(queryByTransactionId), any(), any())
-
-        verify(mongoTemplate, times(0)).upsert(any(), any(), any(), any())
-    }
-
-    @ParameterizedTest
-    @MethodSource("authCompleted events with null value for error code")
-    fun `should perform upsert operation with null values `(
-        event: TransactionAuthorizationCompletedEvent
-    ) {
-        // pre-conditions)
-
-        val queryByTransactionId =
-            Query.query(Criteria.where("transactionId").`is`(event.transactionId))
-
-        val queryByTransactionAndLastProcessedEventAtCondition =
-            Query.query(
-                Criteria.where("transactionId")
-                    .`is`(event.transactionId)
-                    .orOperator(
-                        Criteria.where("lastProcessedEventAt").exists(false),
-                        Criteria.where("lastProcessedEventAt")
-                            .lt(ZonedDateTime.parse(event.creationDate).toInstant().toEpochMilli()),
-                    )
-            )
-
-        given(
-                mongoTemplate.updateFirst(
-                    eq(queryByTransactionAndLastProcessedEventAtCondition),
-                    any(),
-                    any(),
-                    any(),
-                )
-            )
-            .willAnswer { mono { UpdateResult.acknowledged(1L, 1L, null) } }
-
-        // test
-        StepVerifier.create(transactionViewUpsertService.upsertEventData(event))
-            .expectNext(UpdateResult.acknowledged(1L, 1L, null))
-            .verifyComplete()
-
-        // verifications
-        verify(mongoTemplate, times(1))
-            .updateFirst(
-                eq(queryByTransactionAndLastProcessedEventAtCondition),
-                argThat { update ->
-                    val setDocument = update.updateObject[$$"$set"] as Document
-                    assertEquals(
-                        TransactionStatusDto.AUTHORIZATION_COMPLETED,
-                        setDocument["status"],
-                    )
-                    assertEquals(
-                        ZonedDateTime.parse(event.creationDate).toInstant().toEpochMilli(),
-                        setDocument["lastProcessedEventAt"],
-                    )
-                    assertNull(setDocument["authorizationErrorCode"])
-                    true
-                },
-                eq(BaseTransactionView::class.java),
-                eq(collectionName),
-            )
-
-        verify(mongoTemplate, times(0)).updateFirst(eq(queryByTransactionId), any(), any(), any())
-
-        verify(mongoTemplate, times(0)).exists(eq(queryByTransactionId), any(), any())
-
-        verify(mongoTemplate, times(0)).upsert(any(), any(), any(), any())
-    }
-
-    @ParameterizedTest
-    @MethodSource("authorization completed test data method source")
-    fun `should perform upsert operation gathering data from transaction authorization completed event when transaction view is already present with lastProcessedEventAt timestamp after event creationDate `(
-        event: TransactionAuthorizationCompletedEvent,
-        expectedAuthorizationStatus: String,
-        expectedAuthorizationErrorCode: String?,
-    ) {
-        // pre-conditions)
-        val queryByTransactionId =
-            Query.query(Criteria.where("transactionId").`is`(event.transactionId))
-
-        val queryByTransactionAndLastProcessedEventAtCondition =
-            Query.query(
-                Criteria.where("transactionId")
-                    .`is`(event.transactionId)
-                    .orOperator(
-                        Criteria.where("lastProcessedEventAt").exists(false),
-                        Criteria.where("lastProcessedEventAt")
-                            .lt(ZonedDateTime.parse(event.creationDate).toInstant().toEpochMilli()),
-                    )
-            )
-
-        given(
-                mongoTemplate.updateFirst(
-                    eq(queryByTransactionAndLastProcessedEventAtCondition),
-                    any(),
-                    any(),
-                    any(),
-                )
-            )
-            .willAnswer { mono { UpdateResult.acknowledged(0L, 0L, null) } }
-
-        given(mongoTemplate.updateFirst(eq(queryByTransactionId), any(), any(), any())).willAnswer {
-            mono { UpdateResult.acknowledged(1L, 1L, null) }
-        }
-
-        // test
-        StepVerifier.create(transactionViewUpsertService.upsertEventData(event))
-            .expectNext(UpdateResult.acknowledged(1L, 1L, null))
-            .verifyComplete()
-
-        // verifications
-        verify(mongoTemplate, times(1))
-            .updateFirst(
-                eq(queryByTransactionAndLastProcessedEventAtCondition),
-                argThat { update ->
-                    val setDocument = update.updateObject[$$"$set"] as Document
-                    assertEquals(
-                        TransactionStatusDto.AUTHORIZATION_COMPLETED,
-                        setDocument["status"],
-                    )
-                    assertEquals(
-                        ZonedDateTime.parse(event.creationDate).toInstant().toEpochMilli(),
-                        setDocument["lastProcessedEventAt"],
-                    )
-                    if (event.data.rrn != null) {
-                        assertEquals(event.data.rrn, setDocument["rrn"])
-                    }
-                    if (event.data.authorizationCode != null) {
-                        assertEquals(event.data.authorizationCode, setDocument["authorizationCode"])
-                    }
-                    assertEquals(
-                        expectedAuthorizationStatus,
-                        setDocument["gatewayAuthorizationStatus"].toString(),
-                    )
-                    if (expectedAuthorizationErrorCode != null) {
-                        assertEquals(
-                            expectedAuthorizationErrorCode,
-                            setDocument["authorizationErrorCode"],
-                        )
-                    } else {
-                        kotlin.test.assertNull(setDocument["authorizationErrorCode"])
-                    }
-                    true
-                },
-                eq(BaseTransactionView::class.java),
-                eq(collectionName),
-            )
-
-        verify(mongoTemplate, times(1))
-            .updateFirst(
-                eq(queryByTransactionId),
-                argThat { update ->
-                    val setDocument = update.updateObject[$$"$set"] as Document
-                    if (event.data.rrn != null) {
-                        assertEquals(event.data.rrn, setDocument["rrn"])
-                    }
-                    if (event.data.authorizationCode != null) {
-                        assertEquals(event.data.authorizationCode, setDocument["authorizationCode"])
-                    }
-                    assertEquals(
-                        expectedAuthorizationStatus,
-                        setDocument["gatewayAuthorizationStatus"].toString(),
-                    )
-                    if (expectedAuthorizationErrorCode != null) {
-                        assertEquals(
-                            expectedAuthorizationErrorCode,
-                            setDocument["authorizationErrorCode"],
-                        )
-                    } else {
-                        kotlin.test.assertNull(setDocument["authorizationErrorCode"])
-                    }
-                    true
-                },
-                eq(BaseTransactionView::class.java),
-                eq(collectionName),
-            )
-
-        verify(mongoTemplate, times(0)).exists(eq(queryByTransactionId), any(), any())
-
-        verify(mongoTemplate, times(0)).upsert(any(), any(), any(), any())
-    }
-
-    @ParameterizedTest
-    @MethodSource("authorization completed test data method source")
-    fun `should perform upsert operation gathering data from transaction authorization completed event when transaction view is not present`(
-        event: TransactionAuthorizationCompletedEvent,
-        expectedAuthorizationStatus: String,
-        expectedAuthorizationErrorCode: String?,
-    ) {
-        // pre-conditions)
-        val queryByTransactionId =
-            Query.query(Criteria.where("transactionId").`is`(event.transactionId))
-
-        val queryByTransactionAndLastProcessedEventAtCondition =
-            Query.query(
-                Criteria.where("transactionId")
-                    .`is`(event.transactionId)
-                    .orOperator(
-                        Criteria.where("lastProcessedEventAt").exists(false),
-                        Criteria.where("lastProcessedEventAt")
-                            .lt(ZonedDateTime.parse(event.creationDate).toInstant().toEpochMilli()),
-                    )
-            )
-
-        given(
-                mongoTemplate.updateFirst(
-                    eq(queryByTransactionAndLastProcessedEventAtCondition),
-                    any(),
-                    any(),
-                    any(),
-                )
-            )
-            .willAnswer { mono { UpdateResult.acknowledged(0L, 0L, null) } }
-
-        given(mongoTemplate.updateFirst(eq(queryByTransactionId), any(), any(), any())).willAnswer {
-            mono { UpdateResult.acknowledged(0L, 0L, null) }
-        }
-
-        given(
-                mongoTemplate.upsert(
-                    eq(queryByTransactionAndLastProcessedEventAtCondition),
-                    any(),
-                    any(),
-                    any(),
-                )
-            )
-            .willAnswer {
-                mono { UpdateResult.acknowledged(0L, 0L, BsonString(event.transactionId)) }
-            }
-
-        given(mongoTemplate.exists(eq(queryByTransactionId), any(), any()))
-            .willReturn(Mono.just(false))
-
-        // test
-        StepVerifier.create(transactionViewUpsertService.upsertEventData(event))
-            .expectNext(UpdateResult.acknowledged(0L, 0L, BsonString(event.transactionId)))
-            .verifyComplete()
-
-        // verifications
-        verify(mongoTemplate, times(1))
-            .updateFirst(
-                eq(queryByTransactionAndLastProcessedEventAtCondition),
-                argThat { update ->
-                    val setDocument = update.updateObject[$$"$set"] as Document
-                    assertEquals(
-                        TransactionStatusDto.AUTHORIZATION_COMPLETED,
-                        setDocument["status"],
-                    )
-                    assertEquals(
-                        ZonedDateTime.parse(event.creationDate).toInstant().toEpochMilli(),
-                        setDocument["lastProcessedEventAt"],
-                    )
-                    if (event.data.rrn != null) {
-                        assertEquals(event.data.rrn, setDocument["rrn"])
-                    }
-                    if (event.data.authorizationCode != null) {
-                        assertEquals(event.data.authorizationCode, setDocument["authorizationCode"])
-                    }
-                    assertEquals(
-                        expectedAuthorizationStatus,
-                        setDocument["gatewayAuthorizationStatus"].toString(),
-                    )
-                    if (expectedAuthorizationErrorCode != null) {
-                        assertEquals(
-                            expectedAuthorizationErrorCode,
-                            setDocument["authorizationErrorCode"],
-                        )
-                    } else {
-                        kotlin.test.assertNull(setDocument["authorizationErrorCode"])
-                    }
-                    assertEquals(Transaction::class.java.canonicalName, setDocument["_class"])
-                    true
-                },
-                eq(BaseTransactionView::class.java),
-                eq(collectionName),
-            )
-
-        verify(mongoTemplate, times(1))
-            .updateFirst(
-                eq(queryByTransactionId),
-                argThat { update ->
-                    val setDocument = update.updateObject[$$"$set"] as Document
-                    if (event.data.rrn != null) {
-                        assertEquals(event.data.rrn, setDocument["rrn"])
-                    }
-                    if (event.data.authorizationCode != null) {
-                        assertEquals(event.data.authorizationCode, setDocument["authorizationCode"])
-                    }
-                    assertEquals(
-                        expectedAuthorizationStatus,
-                        setDocument["gatewayAuthorizationStatus"].toString(),
-                    )
-                    if (expectedAuthorizationErrorCode != null) {
-                        assertEquals(
-                            expectedAuthorizationErrorCode,
-                            setDocument["authorizationErrorCode"],
-                        )
-                    } else {
-                        kotlin.test.assertNull(setDocument["authorizationErrorCode"])
-                    }
-                    true
-                },
-                eq(BaseTransactionView::class.java),
-                eq(collectionName),
-            )
-
-        verify(mongoTemplate, times(1))
-            .exists(
-                eq(queryByTransactionId),
-                eq(BaseTransactionView::class.java),
-                eq(collectionName),
-            )
-
-        verify(mongoTemplate, times(1))
-            .upsert(
-                eq(queryByTransactionAndLastProcessedEventAtCondition),
-                argThat { update ->
-                    val setDocument = update.updateObject[$$"$set"] as Document
-                    if (event.data.rrn != null) {
-                        assertEquals(event.data.rrn, setDocument["rrn"])
-                    }
-                    if (event.data.authorizationCode != null) {
-                        assertEquals(event.data.authorizationCode, setDocument["authorizationCode"])
-                    }
-                    assertEquals(
-                        expectedAuthorizationStatus,
-                        setDocument["gatewayAuthorizationStatus"].toString(),
-                    )
-                    assertEquals(
-                        expectedAuthorizationErrorCode,
-                        setDocument["authorizationErrorCode"],
-                    )
-                    assertEquals(Transaction::class.java.canonicalName, setDocument["_class"])
-                    true
-                },
-                eq(BaseTransactionView::class.java),
-                eq(collectionName),
-            )
-    }
-
-    // CLOSED
-    @Test
-    fun `should perform upsert operation gathering data from transaction closed event with OK Node outcome when transaction view is already present with lastProcessedEventAt timestamp before event creationDate`() {
-        // pre-conditions
-        val event = TransactionTestUtils.transactionClosedEvent(TransactionClosureData.Outcome.OK)
-
-        val queryByTransactionId =
-            Query.query(Criteria.where("transactionId").`is`(event.transactionId))
-
-        val queryByTransactionAndLastProcessedEventAtCondition =
-            Query.query(
-                Criteria.where("transactionId")
-                    .`is`(event.transactionId)
-                    .orOperator(
-                        Criteria.where("lastProcessedEventAt").exists(false),
-                        Criteria.where("lastProcessedEventAt")
-                            .lt(ZonedDateTime.parse(event.creationDate).toInstant().toEpochMilli()),
-                    )
-            )
-
-        given(
-                mongoTemplate.updateFirst(
-                    eq(queryByTransactionAndLastProcessedEventAtCondition),
-                    any(),
-                    any(),
-                    any(),
-                )
-            )
-            .willAnswer { mono { UpdateResult.acknowledged(1L, 1L, null) } }
-
-        // test
-        StepVerifier.create(transactionViewUpsertService.upsertEventData(event))
-            .expectNext(UpdateResult.acknowledged(1L, 1L, null))
-            .verifyComplete()
-
-        // verifications
-        verify(mongoTemplate, times(1))
-            .updateFirst(
-                eq(queryByTransactionAndLastProcessedEventAtCondition),
-                argThat { update ->
-                    val setDocument = update.updateObject[$$"$set"] as Document
-                    assertEquals(TransactionStatusDto.CLOSED, setDocument["status"])
-                    assertEquals(
-                        ZonedDateTime.parse(event.creationDate).toInstant().toEpochMilli(),
-                        setDocument["lastProcessedEventAt"],
-                    )
-                    assertEquals(
-                        TransactionUserReceiptData.Outcome.NOT_RECEIVED.toString(),
-                        setDocument["sendPaymentResultOutcome"].toString(),
-                    )
-                    assertEquals(null, setDocument["closureErrorData"])
-                    true
-                },
-                eq(BaseTransactionView::class.java),
-                eq(collectionName),
-            )
-
-        verify(mongoTemplate, times(0)).updateFirst(eq(queryByTransactionId), any(), any(), any())
-
-        verify(mongoTemplate, times(0)).exists(eq(queryByTransactionId), any(), any())
-
-        verify(mongoTemplate, times(0)).upsert(any(), any(), any(), any())
-    }
-
-    @Test
-    fun `should perform upsert operation gathering data from transaction closed canceled event with OK Node outcome when transaction view is already present with lastProcessedEventAt timestamp before event creationDate`() {
-        // pre-conditions
-        val event =
-            TransactionTestUtils.transactionClosedEventCanceledByUser(
-                TransactionClosureData.Outcome.OK
-            )
-
-        val queryByTransactionId =
-            Query.query(Criteria.where("transactionId").`is`(event.transactionId))
-
-        val queryByTransactionAndLastProcessedEventAtCondition =
-            Query.query(
-                Criteria.where("transactionId")
-                    .`is`(event.transactionId)
-                    .orOperator(
-                        Criteria.where("lastProcessedEventAt").exists(false),
-                        Criteria.where("lastProcessedEventAt")
-                            .lt(ZonedDateTime.parse(event.creationDate).toInstant().toEpochMilli()),
-                    )
-            )
-
-        given(
-                mongoTemplate.updateFirst(
-                    eq(queryByTransactionAndLastProcessedEventAtCondition),
-                    any(),
-                    any(),
-                    any(),
-                )
-            )
-            .willAnswer { mono { UpdateResult.acknowledged(1L, 1L, null) } }
-
-        // test
-        StepVerifier.create(transactionViewUpsertService.upsertEventData(event))
-            .expectNext(UpdateResult.acknowledged(1L, 1L, null))
-            .verifyComplete()
-
-        // verifications
-        verify(mongoTemplate, times(1))
-            .updateFirst(
-                eq(queryByTransactionAndLastProcessedEventAtCondition),
-                argThat { update ->
-                    val setDocument = update.updateObject[$$"$set"] as Document
-                    assertEquals(TransactionStatusDto.CANCELED, setDocument["status"])
-                    assertEquals(
-                        ZonedDateTime.parse(event.creationDate).toInstant().toEpochMilli(),
-                        setDocument["lastProcessedEventAt"],
-                    )
-                    assertEquals(
-                        TransactionUserReceiptData.Outcome.NOT_RECEIVED.toString(),
-                        setDocument["sendPaymentResultOutcome"].toString(),
-                    )
-                    assertEquals(null, setDocument["closureErrorData"])
-                    true
-                },
-                eq(BaseTransactionView::class.java),
-                eq(collectionName),
-            )
-
-        verify(mongoTemplate, times(0)).updateFirst(eq(queryByTransactionId), any(), any(), any())
-
-        verify(mongoTemplate, times(0)).exists(eq(queryByTransactionId), any(), any())
-
-        verify(mongoTemplate, times(0)).upsert(any(), any(), any(), any())
-    }
-
-    @Test
-    fun `should perform upsert operation gathering data from transaction closed event with OK Node outcome when transaction view doesn't exist`() {
-        // pre-conditions
-        val event = TransactionTestUtils.transactionClosedEvent(TransactionClosureData.Outcome.OK)
-
-        val queryByTransactionId =
-            Query.query(Criteria.where("transactionId").`is`(event.transactionId))
-
-        val queryByTransactionAndLastProcessedEventAtCondition =
-            Query.query(
-                Criteria.where("transactionId")
-                    .`is`(event.transactionId)
-                    .orOperator(
-                        Criteria.where("lastProcessedEventAt").exists(false),
-                        Criteria.where("lastProcessedEventAt")
-                            .lt(ZonedDateTime.parse(event.creationDate).toInstant().toEpochMilli()),
-                    )
-            )
-
-        given(
-                mongoTemplate.updateFirst(
-                    eq(queryByTransactionAndLastProcessedEventAtCondition),
-                    any(),
-                    any(),
-                    any(),
-                )
-            )
-            .willAnswer { mono { UpdateResult.acknowledged(0L, 0L, null) } }
-
-        given(mongoTemplate.exists(eq(queryByTransactionId), any(), any())).willAnswer {
-            mono { false }
-        }
-
-        given(
-                mongoTemplate.upsert(
-                    eq(queryByTransactionAndLastProcessedEventAtCondition),
-                    any(),
-                    any(),
-                    any(),
-                )
-            )
-            .willAnswer {
-                mono { UpdateResult.acknowledged(0L, 0L, BsonString(event.transactionId)) }
-            }
-
-        // test
-        StepVerifier.create(transactionViewUpsertService.upsertEventData(event))
-            .expectNext(UpdateResult.acknowledged(0L, 0L, BsonString(event.transactionId)))
-            .verifyComplete()
-
-        // verifications
-        verify(mongoTemplate, times(1))
-            .updateFirst(
-                eq(queryByTransactionAndLastProcessedEventAtCondition),
-                argThat { update ->
-                    val setDocument = update.updateObject[$$"$set"] as Document
-                    assertEquals(TransactionStatusDto.CLOSED, setDocument["status"])
-                    assertEquals(
-                        ZonedDateTime.parse(event.creationDate).toInstant().toEpochMilli(),
-                        setDocument["lastProcessedEventAt"],
-                    )
-                    assertEquals(
-                        TransactionUserReceiptData.Outcome.NOT_RECEIVED.toString(),
-                        setDocument["sendPaymentResultOutcome"].toString(),
-                    )
-                    assertEquals(null, setDocument["closureErrorData"])
-                    true
-                },
-                eq(BaseTransactionView::class.java),
-                eq(collectionName),
-            )
-
-        verify(mongoTemplate, times(0)).updateFirst(eq(queryByTransactionId), any(), any(), any())
-
-        verify(mongoTemplate, times(1))
-            .exists(
-                eq(queryByTransactionId),
-                eq(BaseTransactionView::class.java),
-                eq(collectionName),
-            )
-
-        verify(mongoTemplate, times(1))
-            .upsert(
-                eq(queryByTransactionAndLastProcessedEventAtCondition),
-                argThat { update ->
-                    val setDocument = update.updateObject[$$"$set"] as Document
-                    assertEquals(TransactionStatusDto.CLOSED, setDocument["status"])
-                    assertEquals(
-                        ZonedDateTime.parse(event.creationDate).toInstant().toEpochMilli(),
-                        setDocument["lastProcessedEventAt"],
-                    )
-                    assertEquals(
-                        TransactionUserReceiptData.Outcome.NOT_RECEIVED.toString(),
-                        setDocument["sendPaymentResultOutcome"].toString(),
-                    )
-                    assertEquals(null, setDocument["closureErrorData"])
-                    assertEquals(Transaction::class.java.canonicalName, setDocument["_class"])
-                    true
-                },
-                eq(BaseTransactionView::class.java),
-                eq(collectionName),
-            )
-    }
-
-    @Test
-    fun `should perform upsert operation gathering data from transaction close canceled event with OK Node outcome when transaction view doesn't exist`() {
-        // pre-conditions
-        val event =
-            TransactionTestUtils.transactionClosedEventCanceledByUser(
-                TransactionClosureData.Outcome.OK
-            )
-
-        val queryByTransactionId =
-            Query.query(Criteria.where("transactionId").`is`(event.transactionId))
-
-        val queryByTransactionAndLastProcessedEventAtCondition =
-            Query.query(
-                Criteria.where("transactionId")
-                    .`is`(event.transactionId)
-                    .orOperator(
-                        Criteria.where("lastProcessedEventAt").exists(false),
-                        Criteria.where("lastProcessedEventAt")
-                            .lt(ZonedDateTime.parse(event.creationDate).toInstant().toEpochMilli()),
-                    )
-            )
-
-        given(
-                mongoTemplate.updateFirst(
-                    eq(queryByTransactionAndLastProcessedEventAtCondition),
-                    any(),
-                    any(),
-                    any(),
-                )
-            )
-            .willAnswer { mono { UpdateResult.acknowledged(0L, 0L, null) } }
-
-        given(mongoTemplate.exists(eq(queryByTransactionId), any(), any())).willAnswer {
-            mono { false }
-        }
-
-        given(
-                mongoTemplate.upsert(
-                    eq(queryByTransactionAndLastProcessedEventAtCondition),
-                    any(),
-                    any(),
-                    any(),
-                )
-            )
-            .willAnswer {
-                mono { UpdateResult.acknowledged(0L, 0L, BsonString(event.transactionId)) }
-            }
-
-        // test
-        StepVerifier.create(transactionViewUpsertService.upsertEventData(event))
-            .expectNext(UpdateResult.acknowledged(0L, 0L, BsonString(event.transactionId)))
-            .verifyComplete()
-
-        // verifications
-        verify(mongoTemplate, times(1))
-            .updateFirst(
-                eq(queryByTransactionAndLastProcessedEventAtCondition),
-                argThat { update ->
-                    val setDocument = update.updateObject[$$"$set"] as Document
-                    assertEquals(TransactionStatusDto.CANCELED, setDocument["status"])
-                    assertEquals(
-                        ZonedDateTime.parse(event.creationDate).toInstant().toEpochMilli(),
-                        setDocument["lastProcessedEventAt"],
-                    )
-                    assertEquals(
-                        TransactionUserReceiptData.Outcome.NOT_RECEIVED.toString(),
-                        setDocument["sendPaymentResultOutcome"].toString(),
-                    )
-                    assertEquals(null, setDocument["closureErrorData"])
-                    assertEquals(Transaction::class.java.canonicalName, setDocument["_class"])
-                    true
-                },
-                eq(BaseTransactionView::class.java),
-                eq(collectionName),
-            )
-
-        verify(mongoTemplate, times(0)).updateFirst(eq(queryByTransactionId), any(), any(), any())
-
-        verify(mongoTemplate, times(1))
-            .exists(
-                eq(queryByTransactionId),
-                eq(BaseTransactionView::class.java),
-                eq(collectionName),
-            )
-
-        verify(mongoTemplate, times(1))
-            .upsert(
-                eq(queryByTransactionAndLastProcessedEventAtCondition),
-                argThat { update ->
-                    val setDocument = update.updateObject[$$"$set"] as Document
-                    assertEquals(TransactionStatusDto.CANCELED, setDocument["status"])
-                    assertEquals(
-                        ZonedDateTime.parse(event.creationDate).toInstant().toEpochMilli(),
-                        setDocument["lastProcessedEventAt"],
-                    )
-                    assertEquals(
-                        TransactionUserReceiptData.Outcome.NOT_RECEIVED.toString(),
-                        setDocument["sendPaymentResultOutcome"].toString(),
-                    )
-                    assertEquals(null, setDocument["closureErrorData"])
-                    assertEquals(Transaction::class.java.canonicalName, setDocument["_class"])
-                    true
-                },
-                eq(BaseTransactionView::class.java),
-                eq(collectionName),
-            )
-    }
-
-    @Test
-    fun `should throw CDC query exception operation processing transaction close event with OK Node outcome when transaction view exist with lastProcessedEventAt timestamp after event creationDate`() {
-        // pre-conditions
-        val event = TransactionTestUtils.transactionClosedEvent(TransactionClosureData.Outcome.OK)
-
-        val queryByTransactionId =
-            Query.query(Criteria.where("transactionId").`is`(event.transactionId))
-
-        val queryByTransactionAndLastProcessedEventAtCondition =
-            Query.query(
-                Criteria.where("transactionId")
-                    .`is`(event.transactionId)
-                    .orOperator(
-                        Criteria.where("lastProcessedEventAt").exists(false),
-                        Criteria.where("lastProcessedEventAt")
-                            .lt(ZonedDateTime.parse(event.creationDate).toInstant().toEpochMilli()),
-                    )
-            )
-
-        given(
-                mongoTemplate.updateFirst(
-                    eq(queryByTransactionAndLastProcessedEventAtCondition),
-                    any(),
-                    any(),
-                    any(),
-                )
-            )
-            .willAnswer { mono { UpdateResult.acknowledged(0L, 0L, null) } }
-
-        given(mongoTemplate.exists(eq(queryByTransactionId), any(), any())).willAnswer {
-            mono { true }
-        }
-
-        // test
-        StepVerifier.create(transactionViewUpsertService.upsertEventData(event))
-            .expectError(CdcQueryMatchException::class.java)
-            .verify()
-
-        // verifications
-        verify(mongoTemplate, times(1))
-            .updateFirst(
-                eq(queryByTransactionAndLastProcessedEventAtCondition),
-                argThat { update ->
-                    val setDocument = update.updateObject[$$"$set"] as Document
-                    assertEquals(TransactionStatusDto.CLOSED, setDocument["status"])
-                    assertEquals(
-                        ZonedDateTime.parse(event.creationDate).toInstant().toEpochMilli(),
-                        setDocument["lastProcessedEventAt"],
-                    )
-                    assertEquals(
-                        TransactionUserReceiptData.Outcome.NOT_RECEIVED.toString(),
-                        setDocument["sendPaymentResultOutcome"].toString(),
-                    )
-                    assertEquals(null, setDocument["closureErrorData"])
-                    true
-                },
-                eq(BaseTransactionView::class.java),
-                eq(collectionName),
-            )
-
-        verify(mongoTemplate, times(0)).updateFirst(eq(queryByTransactionId), any(), any(), any())
-
-        verify(mongoTemplate, times(1))
-            .exists(
-                eq(queryByTransactionId),
-                eq(BaseTransactionView::class.java),
-                eq(collectionName),
-            )
-
-        verify(mongoTemplate, times(0))
-            .upsert(eq(queryByTransactionAndLastProcessedEventAtCondition), any(), any(), any())
-    }
-
-    @Test
-    fun `should throw CDC query exception operation processing transaction closed canceled event with OK Node outcome when transaction view exists with lastProcessedEventAt timestamp after event creationDate`() {
-        // pre-conditions
-        val event =
-            TransactionTestUtils.transactionClosedEventCanceledByUser(
-                TransactionClosureData.Outcome.OK
-            )
-
-        val queryByTransactionId =
-            Query.query(Criteria.where("transactionId").`is`(event.transactionId))
-
-        val queryByTransactionAndLastProcessedEventAtCondition =
-            Query.query(
-                Criteria.where("transactionId")
-                    .`is`(event.transactionId)
-                    .orOperator(
-                        Criteria.where("lastProcessedEventAt").exists(false),
-                        Criteria.where("lastProcessedEventAt")
-                            .lt(ZonedDateTime.parse(event.creationDate).toInstant().toEpochMilli()),
-                    )
-            )
-
-        given(
-                mongoTemplate.updateFirst(
-                    eq(queryByTransactionAndLastProcessedEventAtCondition),
-                    any(),
-                    any(),
-                    any(),
-                )
-            )
-            .willAnswer { mono { UpdateResult.acknowledged(0L, 0L, null) } }
-
-        given(mongoTemplate.exists(eq(queryByTransactionId), any(), any())).willAnswer {
-            mono { true }
-        }
-
-        // test
-        StepVerifier.create(transactionViewUpsertService.upsertEventData(event))
-            .expectError(CdcQueryMatchException::class.java)
-            .verify()
-
-        // verifications
-        verify(mongoTemplate, times(1))
-            .updateFirst(
-                eq(queryByTransactionAndLastProcessedEventAtCondition),
-                argThat { update ->
-                    val setDocument = update.updateObject[$$"$set"] as Document
-                    assertEquals(TransactionStatusDto.CANCELED, setDocument["status"])
-                    assertEquals(
-                        ZonedDateTime.parse(event.creationDate).toInstant().toEpochMilli(),
-                        setDocument["lastProcessedEventAt"],
-                    )
-                    assertEquals(
-                        TransactionUserReceiptData.Outcome.NOT_RECEIVED.toString(),
-                        setDocument["sendPaymentResultOutcome"].toString(),
-                    )
-                    assertEquals(null, setDocument["closureErrorData"])
-                    true
-                },
-                eq(BaseTransactionView::class.java),
-                eq(collectionName),
-            )
-
-        verify(mongoTemplate, times(0)).updateFirst(eq(queryByTransactionId), any(), any(), any())
-
-        verify(mongoTemplate, times(1))
-            .exists(
-                eq(queryByTransactionId),
-                eq(BaseTransactionView::class.java),
-                eq(collectionName),
-            )
-
-        verify(mongoTemplate, times(0))
-            .upsert(eq(queryByTransactionAndLastProcessedEventAtCondition), any(), any(), any())
-    }
-
-    // Closure Error
-    @Test
-    fun `should perform upsert operation gathering data from transaction closure error event when transaction view exists with lastProcessedEventAt timestamp before event creationDate`() {
-        // pre-conditions
-        val closureErrorData =
-            ClosureErrorData(
-                HttpStatus.INTERNAL_SERVER_ERROR,
-                "Generic error",
-                ClosureErrorData.ErrorType.COMMUNICATION_ERROR,
-            )
-        val event = TransactionTestUtils.transactionClosureErrorEvent(closureErrorData)
-
-        val queryByTransactionId =
-            Query.query(Criteria.where("transactionId").`is`(event.transactionId))
-
-        val queryByTransactionAndLastProcessedEventAtCondition =
-            Query.query(
-                Criteria.where("transactionId")
-                    .`is`(event.transactionId)
-                    .orOperator(
-                        Criteria.where("lastProcessedEventAt").exists(false),
-                        Criteria.where("lastProcessedEventAt")
-                            .lt(ZonedDateTime.parse(event.creationDate).toInstant().toEpochMilli()),
-                    )
-            )
-
-        given(
-                mongoTemplate.updateFirst(
-                    eq(queryByTransactionAndLastProcessedEventAtCondition),
-                    any(),
-                    any(),
-                    any(),
-                )
-            )
-            .willAnswer { mono { UpdateResult.acknowledged(1L, 1L, null) } }
-
-        // test
-        StepVerifier.create(transactionViewUpsertService.upsertEventData(event))
-            .expectNext(UpdateResult.acknowledged(1L, 1L, null))
-            .verifyComplete()
-
-        // verifications
-        verify(mongoTemplate, times(1))
-            .updateFirst(
-                eq(queryByTransactionAndLastProcessedEventAtCondition),
-                argThat { update ->
-                    val setDocument = update.updateObject[$$"$set"] as Document
-                    assertEquals(TransactionStatusDto.CLOSURE_ERROR, setDocument["status"])
-                    assertEquals(
-                        ZonedDateTime.parse(event.creationDate).toInstant().toEpochMilli(),
-                        setDocument["lastProcessedEventAt"],
-                    )
-                    assertEquals(closureErrorData, setDocument["closureErrorData"])
-                    assertEquals(
-                        TransactionUserReceiptData.Outcome.NOT_RECEIVED.toString(),
-                        setDocument["sendPaymentResultOutcome"].toString(),
-                    )
-                    true
-                },
-                eq(BaseTransactionView::class.java),
-                eq(collectionName),
-            )
-
-        verify(mongoTemplate, times(0)).updateFirst(eq(queryByTransactionId), any(), any(), any())
-
-        verify(mongoTemplate, times(0)).exists(eq(queryByTransactionId), any(), any())
-
-        verify(mongoTemplate, times(0)).upsert(any(), any(), any(), any())
-    }
-
-    @Test
-    fun `should perform upsert operation gathering data from transaction closure error event when transaction view doesn't exists`() {
-        // pre-conditions
-        val closureErrorData =
-            ClosureErrorData(
-                HttpStatus.INTERNAL_SERVER_ERROR,
-                "Generic error",
-                ClosureErrorData.ErrorType.COMMUNICATION_ERROR,
-            )
-        val event = TransactionTestUtils.transactionClosureErrorEvent(closureErrorData)
-
-        val queryByTransactionId =
-            Query.query(Criteria.where("transactionId").`is`(event.transactionId))
-
-        val queryByTransactionAndLastProcessedEventAtCondition =
-            Query.query(
-                Criteria.where("transactionId")
-                    .`is`(event.transactionId)
-                    .orOperator(
-                        Criteria.where("lastProcessedEventAt").exists(false),
-                        Criteria.where("lastProcessedEventAt")
-                            .lt(ZonedDateTime.parse(event.creationDate).toInstant().toEpochMilli()),
-                    )
-            )
-
-        given(
-                mongoTemplate.updateFirst(
-                    eq(queryByTransactionAndLastProcessedEventAtCondition),
-                    any(),
-                    any(),
-                    any(),
-                )
-            )
-            .willAnswer { mono { UpdateResult.acknowledged(0L, 0L, null) } }
-
-        given(mongoTemplate.exists(eq(queryByTransactionId), any(), any())).willAnswer {
-            mono { false }
-        }
-
-        given(
-                mongoTemplate.upsert(
-                    eq(queryByTransactionAndLastProcessedEventAtCondition),
-                    any(),
-                    any(),
-                    any(),
-                )
-            )
-            .willAnswer {
-                mono { UpdateResult.acknowledged(0L, 0L, BsonString(event.transactionId)) }
-            }
-
-        // test
-        StepVerifier.create(transactionViewUpsertService.upsertEventData(event))
-            .expectNext(UpdateResult.acknowledged(0L, 0L, BsonString(event.transactionId)))
-            .verifyComplete()
-
-        // verifications
-        verify(mongoTemplate, times(1))
-            .updateFirst(
-                eq(queryByTransactionAndLastProcessedEventAtCondition),
-                argThat { update ->
-                    val setDocument = update.updateObject[$$"$set"] as Document
-                    assertEquals(TransactionStatusDto.CLOSURE_ERROR, setDocument["status"])
-                    assertEquals(
-                        ZonedDateTime.parse(event.creationDate).toInstant().toEpochMilli(),
-                        setDocument["lastProcessedEventAt"],
-                    )
-                    assertEquals(closureErrorData, setDocument["closureErrorData"])
-                    assertEquals(
-                        TransactionUserReceiptData.Outcome.NOT_RECEIVED.toString(),
-                        setDocument["sendPaymentResultOutcome"].toString(),
-                    )
-                    assertEquals(Transaction::class.java.canonicalName, setDocument["_class"])
-                    true
-                },
-                eq(BaseTransactionView::class.java),
-                eq(collectionName),
-            )
-
-        verify(mongoTemplate, times(0)).updateFirst(eq(queryByTransactionId), any(), any(), any())
-
-        verify(mongoTemplate, times(1))
-            .exists(
-                eq(queryByTransactionId),
-                eq(BaseTransactionView::class.java),
-                eq(collectionName),
-            )
-
-        verify(mongoTemplate, times(1))
-            .upsert(
-                eq(queryByTransactionAndLastProcessedEventAtCondition),
-                argThat { update ->
-                    val setDocument = update.updateObject[$$"$set"] as Document
-                    assertEquals(TransactionStatusDto.CLOSURE_ERROR, setDocument["status"])
-                    assertEquals(
-                        ZonedDateTime.parse(event.creationDate).toInstant().toEpochMilli(),
-                        setDocument["lastProcessedEventAt"],
-                    )
-                    assertEquals(closureErrorData, setDocument["closureErrorData"])
-                    assertEquals(
-                        TransactionUserReceiptData.Outcome.NOT_RECEIVED.toString(),
-                        setDocument["sendPaymentResultOutcome"].toString(),
-                    )
-                    assertEquals(Transaction::class.java.canonicalName, setDocument["_class"])
-                    true
-                },
-                eq(BaseTransactionView::class.java),
-                eq(collectionName),
-            )
-    }
-
-    @Test
-    fun `should perform upsert operation gathering data from transaction closure error event when transaction view exists and lastProcessedEventAt after event creationDate`() {
-        // pre-conditions
-        val closureErrorData =
-            ClosureErrorData(
-                HttpStatus.INTERNAL_SERVER_ERROR,
-                "Generic error",
-                ClosureErrorData.ErrorType.COMMUNICATION_ERROR,
-            )
-        val event = TransactionTestUtils.transactionClosureErrorEvent(closureErrorData)
-
-        val queryByTransactionId =
-            Query.query(Criteria.where("transactionId").`is`(event.transactionId))
-
-        val queryByTransactionAndLastProcessedEventAtCondition =
-            Query.query(
-                Criteria.where("transactionId")
-                    .`is`(event.transactionId)
-                    .orOperator(
-                        Criteria.where("lastProcessedEventAt").exists(false),
-                        Criteria.where("lastProcessedEventAt")
-                            .lt(ZonedDateTime.parse(event.creationDate).toInstant().toEpochMilli()),
-                    )
-            )
-
-        given(
-                mongoTemplate.updateFirst(
-                    eq(queryByTransactionAndLastProcessedEventAtCondition),
-                    any(),
-                    any(),
-                    any(),
-                )
-            )
-            .willAnswer { mono { UpdateResult.acknowledged(0L, 0L, null) } }
-
-        given(mongoTemplate.exists(eq(queryByTransactionId), any(), any())).willAnswer {
-            mono { true }
-        }
-
-        // test
-        StepVerifier.create(transactionViewUpsertService.upsertEventData(event))
-            .expectError(CdcQueryMatchException::class.java)
-            .verify()
-
-        // verifications
-        verify(mongoTemplate, times(1))
-            .updateFirst(
-                eq(queryByTransactionAndLastProcessedEventAtCondition),
-                argThat { update ->
-                    val setDocument = update.updateObject[$$"$set"] as Document
-                    assertEquals(TransactionStatusDto.CLOSURE_ERROR, setDocument["status"])
-                    assertEquals(
-                        ZonedDateTime.parse(event.creationDate).toInstant().toEpochMilli(),
-                        setDocument["lastProcessedEventAt"],
-                    )
-                    assertEquals(closureErrorData, setDocument["closureErrorData"])
-                    assertEquals(
-                        TransactionUserReceiptData.Outcome.NOT_RECEIVED.toString(),
-                        setDocument["sendPaymentResultOutcome"].toString(),
-                    )
-                    true
-                },
-                eq(BaseTransactionView::class.java),
-                eq(collectionName),
-            )
-
-        verify(mongoTemplate, times(0)).updateFirst(eq(queryByTransactionId), any(), any(), any())
-
-        verify(mongoTemplate, times(1))
-            .exists(
-                eq(queryByTransactionId),
-                eq(BaseTransactionView::class.java),
-                eq(collectionName),
-            )
-
-        verify(mongoTemplate, times(0)).upsert(any(), any(), any(), any())
-    }
-
-    // Closure retried
-    @Test
-    fun `should perform upsert operation gathering data from transaction closure retried data when transaction view exists with lastProcessedEventAt timestamp before event creationDate`() {
-        // pre-conditions
-        val closureErrorData =
-            ClosureErrorData(
-                HttpStatus.INTERNAL_SERVER_ERROR,
-                "Generic error",
-                ClosureErrorData.ErrorType.COMMUNICATION_ERROR,
-            )
-        val event = TransactionTestUtils.transactionClosureRetriedEvent(1, closureErrorData)
-
-        val queryByTransactionId =
-            Query.query(Criteria.where("transactionId").`is`(event.transactionId))
-
-        val queryByTransactionAndLastProcessedEventAtCondition =
-            Query.query(
-                Criteria.where("transactionId")
-                    .`is`(event.transactionId)
-                    .orOperator(
-                        Criteria.where("lastProcessedEventAt").exists(false),
-                        Criteria.where("lastProcessedEventAt")
-                            .lt(ZonedDateTime.parse(event.creationDate).toInstant().toEpochMilli()),
-                    )
-            )
-
-        given(
-                mongoTemplate.updateFirst(
-                    eq(queryByTransactionAndLastProcessedEventAtCondition),
-                    any(),
-                    any(),
-                    any(),
-                )
-            )
-            .willAnswer { mono { UpdateResult.acknowledged(1L, 1L, null) } }
-
-        // test
-        StepVerifier.create(transactionViewUpsertService.upsertEventData(event))
-            .expectNext(UpdateResult.acknowledged(1L, 1L, null))
-            .verifyComplete()
-
-        // verifications
-        verify(mongoTemplate, times(1))
-            .updateFirst(
-                eq(queryByTransactionAndLastProcessedEventAtCondition),
-                argThat { update ->
-                    val setDocument = update.updateObject[$$"$set"] as Document
-                    assertEquals(closureErrorData, setDocument["closureErrorData"])
-                    assertEquals(
-                        TransactionUserReceiptData.Outcome.NOT_RECEIVED.toString(),
-                        setDocument["sendPaymentResultOutcome"].toString(),
-                    )
-                    true
-                },
-                eq(BaseTransactionView::class.java),
-                eq(collectionName),
-            )
-
-        verify(mongoTemplate, times(0)).updateFirst(eq(queryByTransactionId), any(), any(), any())
-
-        verify(mongoTemplate, times(0)).exists(eq(queryByTransactionId), any(), any())
-
-        verify(mongoTemplate, times(0)).upsert(any(), any(), any(), any())
-    }
-
-    @Test
-    fun `should perform upsert operation gathering data from transaction closure retried data when transaction view doesn't exists`() {
-        // pre-conditions
-        val closureErrorData =
-            ClosureErrorData(
-                HttpStatus.INTERNAL_SERVER_ERROR,
-                "Generic error",
-                ClosureErrorData.ErrorType.COMMUNICATION_ERROR,
-            )
-        val event = TransactionTestUtils.transactionClosureRetriedEvent(1, closureErrorData)
-
-        val queryByTransactionId =
-            Query.query(Criteria.where("transactionId").`is`(event.transactionId))
-
-        val queryByTransactionAndLastProcessedEventAtCondition =
-            Query.query(
-                Criteria.where("transactionId")
-                    .`is`(event.transactionId)
-                    .orOperator(
-                        Criteria.where("lastProcessedEventAt").exists(false),
-                        Criteria.where("lastProcessedEventAt")
-                            .lt(ZonedDateTime.parse(event.creationDate).toInstant().toEpochMilli()),
-                    )
-            )
-
-        given(
-                mongoTemplate.updateFirst(
-                    eq(queryByTransactionAndLastProcessedEventAtCondition),
-                    any(),
-                    any(),
-                    any(),
-                )
-            )
-            .willAnswer { mono { UpdateResult.acknowledged(0L, 0L, null) } }
-
-        given(mongoTemplate.exists(eq(queryByTransactionId), any(), any())).willAnswer {
-            mono { false }
-        }
-
-        given(
-                mongoTemplate.upsert(
-                    eq(queryByTransactionAndLastProcessedEventAtCondition),
-                    any(),
-                    any(),
-                    any(),
-                )
-            )
-            .willAnswer {
-                mono { UpdateResult.acknowledged(0L, 0L, BsonString(event.transactionId)) }
-            }
-
-        // test
-        StepVerifier.create(transactionViewUpsertService.upsertEventData(event))
-            .expectNext(UpdateResult.acknowledged(0L, 0L, BsonString(event.transactionId)))
-            .verifyComplete()
-
-        // verifications
-        verify(mongoTemplate, times(1))
-            .updateFirst(
-                eq(queryByTransactionAndLastProcessedEventAtCondition),
-                argThat { update ->
-                    val setDocument = update.updateObject[$$"$set"] as Document
-                    assertEquals(closureErrorData, setDocument["closureErrorData"])
-                    assertEquals(
-                        TransactionUserReceiptData.Outcome.NOT_RECEIVED.toString(),
-                        setDocument["sendPaymentResultOutcome"].toString(),
-                    )
-                    assertEquals(Transaction::class.java.canonicalName, setDocument["_class"])
-                    true
-                },
-                eq(BaseTransactionView::class.java),
-                eq(collectionName),
-            )
-
-        verify(mongoTemplate, times(0)).updateFirst(eq(queryByTransactionId), any(), any(), any())
-
-        verify(mongoTemplate, times(1))
-            .exists(
-                eq(queryByTransactionId),
-                eq(BaseTransactionView::class.java),
-                eq(collectionName),
-            )
-
-        verify(mongoTemplate, times(1))
-            .upsert(
-                eq(queryByTransactionAndLastProcessedEventAtCondition),
-                argThat { update ->
-                    val setDocument = update.updateObject[$$"$set"] as Document
-                    assertEquals(closureErrorData, setDocument["closureErrorData"])
-                    assertEquals(
-                        TransactionUserReceiptData.Outcome.NOT_RECEIVED.toString(),
-                        setDocument["sendPaymentResultOutcome"].toString(),
-                    )
-                    assertEquals(Transaction::class.java.canonicalName, setDocument["_class"])
-                    true
-                },
-                eq(BaseTransactionView::class.java),
-                eq(collectionName),
-            )
-    }
-
-    @Test
-    fun `should perform upsert operation gathering data from transaction closure retried data when transaction view exists and lastProcessedEventAt after event creationDate`() {
-        // pre-conditions
-        val closureErrorData =
-            ClosureErrorData(
-                HttpStatus.INTERNAL_SERVER_ERROR,
-                "Generic error",
-                ClosureErrorData.ErrorType.COMMUNICATION_ERROR,
-            )
-        val event = TransactionTestUtils.transactionClosureRetriedEvent(1, closureErrorData)
-
-        val queryByTransactionId =
-            Query.query(Criteria.where("transactionId").`is`(event.transactionId))
-
-        val queryByTransactionAndLastProcessedEventAtCondition =
-            Query.query(
-                Criteria.where("transactionId")
-                    .`is`(event.transactionId)
-                    .orOperator(
-                        Criteria.where("lastProcessedEventAt").exists(false),
-                        Criteria.where("lastProcessedEventAt")
-                            .lt(ZonedDateTime.parse(event.creationDate).toInstant().toEpochMilli()),
-                    )
-            )
-
-        given(
-                mongoTemplate.updateFirst(
-                    eq(queryByTransactionAndLastProcessedEventAtCondition),
-                    any(),
-                    any(),
-                    any(),
-                )
-            )
-            .willAnswer { mono { UpdateResult.acknowledged(0L, 0L, null) } }
-
-        given(mongoTemplate.exists(eq(queryByTransactionId), any(), any())).willAnswer {
-            mono { true }
-        }
-
-        // test
-        StepVerifier.create(transactionViewUpsertService.upsertEventData(event))
-            .expectError(CdcQueryMatchException::class.java)
-            .verify()
-
-        // verifications
-        verify(mongoTemplate, times(1))
-            .updateFirst(
-                eq(queryByTransactionAndLastProcessedEventAtCondition),
-                argThat { update ->
-                    val setDocument = update.updateObject[$$"$set"] as Document
-                    assertEquals(closureErrorData, setDocument["closureErrorData"])
-                    assertEquals(
-                        TransactionUserReceiptData.Outcome.NOT_RECEIVED.toString(),
-                        setDocument["sendPaymentResultOutcome"].toString(),
-                    )
-                    true
-                },
-                eq(BaseTransactionView::class.java),
-                eq(collectionName),
-            )
-
-        verify(mongoTemplate, times(0)).updateFirst(eq(queryByTransactionId), any(), any(), any())
-
-        verify(mongoTemplate, times(1))
-            .exists(
-                eq(queryByTransactionId),
-                eq(BaseTransactionView::class.java),
-                eq(collectionName),
-            )
-
-        verify(mongoTemplate, times(0)).upsert(any(), any(), any(), any())
-    }
-
-    @ParameterizedTest
-    @ValueSource(strings = ["OK", "KO"])
-    fun `should perform upsert operation gathering data from transaction add user receipt requested event when transaction view is already present with lastProcessedEventAt timestamp before event creationDate `(
-        sendPaymentResultOutcome: String
-    ) {
-        // pre-conditions
-        val event =
-            TransactionTestUtils.transactionUserReceiptRequestedEvent(
-                TransactionTestUtils.transactionUserReceiptData(
-                    TransactionUserReceiptData.Outcome.valueOf(sendPaymentResultOutcome)
-                )
-            )
-        val queryByTransactionId =
-            Query.query(Criteria.where("transactionId").`is`(event.transactionId))
-
-        val queryByTransactionAndLastProcessedEventAtCondition =
-            Query.query(
-                Criteria.where("transactionId")
-                    .`is`(event.transactionId)
-                    .orOperator(
-                        Criteria.where("lastProcessedEventAt").exists(false),
-                        Criteria.where("lastProcessedEventAt")
-                            .lt(ZonedDateTime.parse(event.creationDate).toInstant().toEpochMilli()),
-                    )
-            )
-
-        given(
-                mongoTemplate.updateFirst(
-                    eq(queryByTransactionAndLastProcessedEventAtCondition),
-                    any(),
-                    any(),
-                    any(),
-                )
-            )
-            .willAnswer { mono { UpdateResult.acknowledged(1L, 1L, null) } }
-
-        // test
-        StepVerifier.create(transactionViewUpsertService.upsertEventData(event))
-            .expectNext(UpdateResult.acknowledged(1L, 1L, null))
             .verifyComplete()
 
         // verifications
@@ -3679,119 +2132,24 @@
                         sendPaymentResultOutcome,
                         setDocument["sendPaymentResultOutcome"].toString(),
                     )
-                    true
-                },
-                eq(BaseTransactionView::class.java),
-                eq(collectionName),
-            )
-
-        verify(mongoTemplate, times(0)).updateFirst(eq(queryByTransactionId), any(), any(), any())
-
-        verify(mongoTemplate, times(0)).exists(eq(queryByTransactionId), any(), any())
-
-        verify(mongoTemplate, times(0)).upsert(any(), any(), any(), any())
-    }
-
-    @ParameterizedTest
-    @ValueSource(strings = ["OK", "KO"])
-    fun `should perform upsert operation gathering data from transaction add user receipt requested event when is the first event processed for that transaction`(
-        sendPaymentResultOutcome: String
-    ) {
-        // pre-conditions
-        val event =
-            TransactionTestUtils.transactionUserReceiptRequestedEvent(
-                TransactionTestUtils.transactionUserReceiptData(
-                    TransactionUserReceiptData.Outcome.valueOf(sendPaymentResultOutcome)
-                )
-            )
-        val queryByTransactionId =
-            Query.query(Criteria.where("transactionId").`is`(event.transactionId))
-
-        val queryByTransactionAndLastProcessedEventAtCondition =
-            Query.query(
-                Criteria.where("transactionId")
-                    .`is`(event.transactionId)
-                    .orOperator(
-                        Criteria.where("lastProcessedEventAt").exists(false),
-                        Criteria.where("lastProcessedEventAt")
-                            .lt(ZonedDateTime.parse(event.creationDate).toInstant().toEpochMilli()),
-                    )
-            )
-
-        given(
-                mongoTemplate.updateFirst(
-                    eq(queryByTransactionAndLastProcessedEventAtCondition),
-                    any(),
-                    any(),
-                    any(),
-                )
-            )
-            .willAnswer { mono { UpdateResult.acknowledged(0L, 0L, null) } }
-
-        given(mongoTemplate.updateFirst(eq(queryByTransactionId), any(), any(), any())).willAnswer {
-            mono { UpdateResult.acknowledged(0L, 0L, null) }
-        }
-
-        given(
-                mongoTemplate.upsert(
-                    eq(queryByTransactionAndLastProcessedEventAtCondition),
-                    any(),
-                    any(),
-                    any(),
-                )
-            )
-            .willAnswer {
-                mono { UpdateResult.acknowledged(0L, 0L, BsonString(event.transactionId)) }
-            }
-
-        given(mongoTemplate.exists(eq(queryByTransactionId), any(), any()))
-            .willReturn(Mono.just(false))
-
-        // test
-        StepVerifier.create(transactionViewUpsertService.upsertEventData(event))
-            .expectNext(UpdateResult.acknowledged(0L, 0L, BsonString(event.transactionId)))
-            .verifyComplete()
-
-        // verifications
-        verify(mongoTemplate, times(1))
-            .updateFirst(
-                eq(queryByTransactionAndLastProcessedEventAtCondition),
-                argThat { update ->
-                    val setDocument = update.updateObject[$$"$set"] as Document
-                    assertEquals(TransactionStatusDto.NOTIFICATION_REQUESTED, setDocument["status"])
-                    assertEquals(
-                        ZonedDateTime.parse(event.creationDate).toInstant().toEpochMilli(),
-                        setDocument["lastProcessedEventAt"],
-                    )
+                    assertEquals(Transaction::class.java.canonicalName, setDocument["_class"])
+                    true
+                },
+                eq(BaseTransactionView::class.java),
+                eq(collectionName),
+            )
+
+        verify(mongoTemplate, times(1))
+            .updateFirst(
+                eq(queryByTransactionId),
+                argThat { update ->
+                    val setDocument = update.updateObject[$$"$set"] as Document
                     assertEquals(
                         sendPaymentResultOutcome,
                         setDocument["sendPaymentResultOutcome"].toString(),
                     )
-                    assertEquals(Transaction::class.java.canonicalName, setDocument["_class"])
-                    true
-                },
-                eq(BaseTransactionView::class.java),
-                eq(collectionName),
-            )
-
-        verify(mongoTemplate, times(1))
-            .updateFirst(
-                eq(queryByTransactionId),
-                argThat { update ->
-                    val setDocument = update.updateObject[$$"$set"] as Document
-                    assertEquals(
-                        sendPaymentResultOutcome,
-                        setDocument["sendPaymentResultOutcome"].toString(),
-                    )
-                    true
-                },
-                eq(BaseTransactionView::class.java),
-                eq(collectionName),
-            )
-
-        verify(mongoTemplate, times(1))
-            .exists(
-                eq(queryByTransactionId),
+                    true
+                },
                 eq(BaseTransactionView::class.java),
                 eq(collectionName),
             )
@@ -3871,28 +2229,25 @@
                 argThat { update ->
                     val setDocument = update.updateObject[$$"$set"] as Document
                     assertEquals(
-=======
-                    assertEquals(TransactionStatusDto.NOTIFICATION_REQUESTED, setDocument["status"])
-                    assertEquals(
-                        ZonedDateTime.parse(event.creationDate).toInstant().toEpochMilli(),
-                        setDocument["lastProcessedEventAt"],
-                    )
-                    assertEquals(
                         sendPaymentResultOutcome,
                         setDocument["sendPaymentResultOutcome"].toString(),
                     )
-                    assertEquals(Transaction::class.java.canonicalName, setDocument["_class"])
-                    true
-                },
-                eq(BaseTransactionView::class.java),
-                eq(collectionName),
-            )
-
-        verify(mongoTemplate, times(1))
-            .updateFirst(
-                eq(queryByTransactionId),
-                argThat { update ->
-                    val setDocument = update.updateObject[$$"$set"] as Document
+                    true
+                },
+                eq(BaseTransactionView::class.java),
+                eq(collectionName),
+            )
+
+        verify(mongoTemplate, times(1))
+            .updateFirst(
+                eq(queryByTransactionAndLastProcessedEventAtCondition),
+                argThat { update ->
+                    val setDocument = update.updateObject[$$"$set"] as Document
+                    assertEquals(TransactionStatusDto.NOTIFICATION_REQUESTED, setDocument["status"])
+                    assertEquals(
+                        ZonedDateTime.parse(event.creationDate).toInstant().toEpochMilli(),
+                        setDocument["lastProcessedEventAt"],
+                    )
                     assertEquals(
                         sendPaymentResultOutcome,
                         setDocument["sendPaymentResultOutcome"].toString(),
@@ -3902,115 +2257,6 @@
                 eq(BaseTransactionView::class.java),
                 eq(collectionName),
             )
-
-        verify(mongoTemplate, times(1))
-            .upsert(
-                eq(queryByTransactionAndLastProcessedEventAtCondition),
-                argThat { update ->
-                    val setDocument = update.updateObject[$$"$set"] as Document
-                    assertEquals(TransactionStatusDto.NOTIFICATION_REQUESTED, setDocument["status"])
-                    assertEquals(
-                        ZonedDateTime.parse(event.creationDate).toInstant().toEpochMilli(),
-                        setDocument["lastProcessedEventAt"],
-                    )
-                    assertEquals(
-                        sendPaymentResultOutcome,
-                        setDocument["sendPaymentResultOutcome"].toString(),
-                    )
-                    assertEquals(Transaction::class.java.canonicalName, setDocument["_class"])
-                    true
-                },
-                eq(BaseTransactionView::class.java),
-                eq(collectionName),
-            )
-    }
-
-    @ParameterizedTest
-    @ValueSource(strings = ["OK", "KO"])
-    fun `should perform upsert operation gathering data from transaction add user receipt requested event when transaction view is already present with lastProcessedEventAt timestamp after event creationDate `(
-        sendPaymentResultOutcome: String
-    ) {
-        // pre-conditions
-        val event =
-            TransactionTestUtils.transactionUserReceiptRequestedEvent(
-                TransactionTestUtils.transactionUserReceiptData(
-                    TransactionUserReceiptData.Outcome.valueOf(sendPaymentResultOutcome)
-                )
-            )
-
-        val queryByTransactionId =
-            Query.query(Criteria.where("transactionId").`is`(event.transactionId))
-
-        val queryByTransactionAndLastProcessedEventAtCondition =
-            Query.query(
-                Criteria.where("transactionId")
-                    .`is`(event.transactionId)
-                    .orOperator(
-                        Criteria.where("lastProcessedEventAt").exists(false),
-                        Criteria.where("lastProcessedEventAt")
-                            .lt(ZonedDateTime.parse(event.creationDate).toInstant().toEpochMilli()),
-                    )
-            )
-
-        given(
-                mongoTemplate.updateFirst(
-                    eq(queryByTransactionAndLastProcessedEventAtCondition),
-                    any(),
-                    any(),
-                    any(),
-                )
-            )
-            .willAnswer { mono { UpdateResult.acknowledged(0L, 0L, null) } }
-
-        given(mongoTemplate.updateFirst(eq(queryByTransactionId), any(), any(), any())).willAnswer {
-            mono { UpdateResult.acknowledged(1L, 1L, null) }
-        }
-
-        // test
-        StepVerifier.create(transactionViewUpsertService.upsertEventData(event))
-            .expectNext(UpdateResult.acknowledged(1L, 1L, null))
-            .verifyComplete()
-
-        // verifications
-        verify(mongoTemplate, times(1))
-            .updateFirst(
-                eq(queryByTransactionId),
-                argThat { update ->
-                    val setDocument = update.updateObject[$$"$set"] as Document
-                    assertEquals(
->>>>>>> 3932d651
-                        sendPaymentResultOutcome,
-                        setDocument["sendPaymentResultOutcome"].toString(),
-                    )
-                    true
-                },
-                eq(BaseTransactionView::class.java),
-                eq(collectionName),
-            )
-
-        verify(mongoTemplate, times(1))
-            .updateFirst(
-                eq(queryByTransactionAndLastProcessedEventAtCondition),
-                argThat { update ->
-                    val setDocument = update.updateObject[$$"$set"] as Document
-                    assertEquals(TransactionStatusDto.NOTIFICATION_REQUESTED, setDocument["status"])
-                    assertEquals(
-                        ZonedDateTime.parse(event.creationDate).toInstant().toEpochMilli(),
-                        setDocument["lastProcessedEventAt"],
-                    )
-                    assertEquals(
-                        sendPaymentResultOutcome,
-                        setDocument["sendPaymentResultOutcome"].toString(),
-                    )
-                    true
-                },
-                eq(BaseTransactionView::class.java),
-                eq(collectionName),
-            )
-<<<<<<< HEAD
-        verify(mongoTemplate, times(0)).exists(eq(queryByTransactionId), any(), any())
-=======
->>>>>>> 3932d651
 
         verify(mongoTemplate, times(0)).upsert(any(), any(), any(), any())
     }
@@ -4047,13 +2293,6 @@
             )
             .willAnswer { mono { UpdateResult.acknowledged(0L, 0L, null) } }
 
-<<<<<<< HEAD
-        given(mongoTemplate.exists(eq(queryByTransactionId), any(), any())).willAnswer {
-            mono { false }
-        }
-
-=======
->>>>>>> 3932d651
         given(
                 mongoTemplate.upsert(
                     eq(queryByTransactionAndLastProcessedEventAtCondition),
@@ -4094,16 +2333,6 @@
                 any(),
             )
         verify(mongoTemplate, times(0)).updateFirst(eq(queryByTransactionId), any(), any(), any())
-<<<<<<< HEAD
-        verify(mongoTemplate, times(1))
-            .exists(
-                eq(queryByTransactionId),
-                eq(BaseTransactionView::class.java),
-                eq(collectionName),
-            )
-=======
-
->>>>>>> 3932d651
         verify(mongoTemplate, times(1))
             .upsert(
                 eq(queryByTransactionAndLastProcessedEventAtCondition),
