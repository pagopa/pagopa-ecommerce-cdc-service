package it.pagopa.ecommerce.cdc.services

import it.pagopa.ecommerce.cdc.config.properties.RetrySendPolicyConfig
<<<<<<< HEAD
import it.pagopa.ecommerce.commons.generated.server.model.TransactionStatusDto
import it.pagopa.ecommerce.commons.v2.TransactionTestUtils
import org.junit.jupiter.api.BeforeEach
=======
import it.pagopa.ecommerce.cdc.utils.EcommerceChangeStreamDocumentUtil
import kotlinx.coroutines.reactor.mono
>>>>>>> c6d75488
import org.junit.jupiter.api.Test
import org.junit.jupiter.api.extension.ExtendWith
import org.mockito.junit.jupiter.MockitoExtension
import org.mockito.kotlin.*
import reactor.test.StepVerifier

@ExtendWith(MockitoExtension::class)
class EcommerceCDCEventDispatcherServiceTest {

    private val retrySendPolicyConfig = RetrySendPolicyConfig(maxAttempts = 3, intervalInMs = 100)
    private val transactionViewUpsertService: TransactionViewUpsertService = mock()
    private val ecommerceCDCEventDispatcherService: EcommerceCDCEventDispatcherService =
        EcommerceCDCEventDispatcherService(retrySendPolicyConfig, transactionViewUpsertService)

    @Test
<<<<<<< HEAD
    fun `should successfully dispatch and process transaction activated event`() {
        val event = TransactionTestUtils.transactionActivateEvent()
        StepVerifier.create(ecommerceCDCEventDispatcherService.dispatchEvent(event))
            .expectNext(event)
            .verifyComplete()
    }

    @Test
    fun `should handle different transaction statuses`() {
        val events =
            listOf(
                TransactionTestUtils.transactionActivateEvent(),
                TransactionTestUtils.transactionExpiredEvent(TransactionStatusDto.ACTIVATED),
                TransactionTestUtils.transactionUserCanceledEvent(),
                TransactionTestUtils.transactionClosureRequestedEvent(),
            )

        events.forEach { event ->
            StepVerifier.create(ecommerceCDCEventDispatcherService.dispatchEvent(event))
                .expectNext(event)
                .verifyComplete()
        }
=======
    fun `should successfully dispatch and process transaction event`() {
        val event = EcommerceChangeStreamDocumentUtil.createSampleEventStoreEvent()

        given(transactionViewUpsertService.upsertEventData(any())).willReturn { mono {} }
        val result = ecommerceCDCEventDispatcherService.dispatchEvent(event)

        StepVerifier.create(result).expectNext(event).verifyComplete()
        verify(transactionViewUpsertService, times(1)).upsertEventData(event)
>>>>>>> c6d75488
    }
}<|MERGE_RESOLUTION|>--- conflicted
+++ resolved
@@ -1,14 +1,8 @@
 package it.pagopa.ecommerce.cdc.services
 
 import it.pagopa.ecommerce.cdc.config.properties.RetrySendPolicyConfig
-<<<<<<< HEAD
-import it.pagopa.ecommerce.commons.generated.server.model.TransactionStatusDto
-import it.pagopa.ecommerce.commons.v2.TransactionTestUtils
-import org.junit.jupiter.api.BeforeEach
-=======
 import it.pagopa.ecommerce.cdc.utils.EcommerceChangeStreamDocumentUtil
 import kotlinx.coroutines.reactor.mono
->>>>>>> c6d75488
 import org.junit.jupiter.api.Test
 import org.junit.jupiter.api.extension.ExtendWith
 import org.mockito.junit.jupiter.MockitoExtension
@@ -24,30 +18,6 @@
         EcommerceCDCEventDispatcherService(retrySendPolicyConfig, transactionViewUpsertService)
 
     @Test
-<<<<<<< HEAD
-    fun `should successfully dispatch and process transaction activated event`() {
-        val event = TransactionTestUtils.transactionActivateEvent()
-        StepVerifier.create(ecommerceCDCEventDispatcherService.dispatchEvent(event))
-            .expectNext(event)
-            .verifyComplete()
-    }
-
-    @Test
-    fun `should handle different transaction statuses`() {
-        val events =
-            listOf(
-                TransactionTestUtils.transactionActivateEvent(),
-                TransactionTestUtils.transactionExpiredEvent(TransactionStatusDto.ACTIVATED),
-                TransactionTestUtils.transactionUserCanceledEvent(),
-                TransactionTestUtils.transactionClosureRequestedEvent(),
-            )
-
-        events.forEach { event ->
-            StepVerifier.create(ecommerceCDCEventDispatcherService.dispatchEvent(event))
-                .expectNext(event)
-                .verifyComplete()
-        }
-=======
     fun `should successfully dispatch and process transaction event`() {
         val event = EcommerceChangeStreamDocumentUtil.createSampleEventStoreEvent()
 
@@ -56,6 +26,5 @@
 
         StepVerifier.create(result).expectNext(event).verifyComplete()
         verify(transactionViewUpsertService, times(1)).upsertEventData(event)
->>>>>>> c6d75488
     }
 }