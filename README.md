# pagopa-ecommerce-cdc-service
This repository is designed to manage and process events related to changes in ecommerce transactions event within the PagoPA ecommerce ecosystem. This service listens to events that signal changes (such as event creation) and ensures that these updates are appropriately handled in a (near) real-time manner.

- [pagopa-ecommerce-cdc-service](#pagopa-ecommerce-cdc-service)
    * [Technology Stack](#technology-stack)
    * [Start Project Locally 🚀](#start-project-locally-)
        + [Prerequisites](#prerequisites)
        + [Run docker container](#run-docker-container)
        + [Integration Testing with pagopa-ecommerce-local](#integration-testing-with-pagopa-ecommerce-local)
    * [Contributors 👥](#contributors-)
        + [Maintainers](#maintainers)

---

## Technology Stack

- Kotlin
- Spring Boot

---

## Start Project Locally 🚀

### Prerequisites

- Docker

### Populate the environment

The microservice needs a valid `.env` file in order to be run.

If you want to start the application without too much hassle, you can just copy `.env.local` with

```shell
$ cp .env.local .env
```

to get a good default configuration.

If you want to customize the application environment, reference this table:

<<<<<<< HEAD
| Variable name                        | Description                                                                                                                                                | type              | default |
|--------------------------------------|------------------------------------------------------------------------------------------------------------------------------------------------------------|-------------------|---------|
| ROOT_LOGGING_LEVEL                   | Application root logger level                                                                                                                              | string            | INFO    |
| APP_LOGGING_LEVEL                    | it.pagopa logger level                                                                                                                                     | string            | INFO    |
| WEB_LOGGING_LEVEL                    | Web logger level                                                                                                                                           | string            | INFO    |
| MONGO_HOST                           | Host where MongoDB instance used to persist transaction data                                                                                               | hostname (string) |         |
| MONGO_PORT                           | Port where MongoDB is bound to in MongoDB host                                                                                                             | number            |         |
| MONGO_USERNAME                       | MongoDB username used to connect to the database                                                                                                           | string            |         |
| MONGO_PASSWORD                       | MongoDB password used to connect to the database                                                                                                           | string            |         |
| MONGO_SSL_ENABLED                    | Whether SSL is enabled while connecting to MongoDB                                                                                                         | string            |         |
| MONGO_DB_NAME                        | Mongo database name                                                                                                                                        | string            |         |
| MONGO_MIN_POOL_SIZE                  | Min amount of connections to be retained into connection pool. See docs *                                                                                  | string            |         |
| MONGO_MAX_POOL_SIZE                  | Max amount of connections to be retained into connection pool. See docs *                                                                                  | string            |         |
| MONGO_MAX_IDLE_TIMEOUT_MS            | Max timeout after which an idle connection is killed in milliseconds. See docs *                                                                           | string            |         |
| MONGO_CONNECTION_TIMEOUT_MS          | Max time to wait for a connection to be opened. See docs *                                                                                                 | string            |         |
| MONGO_SOCKET_TIMEOUT_MS              | Max time to wait for a command send or receive before timing out. See docs *                                                                               | string            |         |
| MONGO_SERVER_SELECTION_TIMEOUT_MS    | Max time to wait for a server to be selected while performing a communication with Mongo in milliseconds. See docs *                                       | string            |         |
| MONGO_WAITING_QUEUE_MS               | Max time a thread has to wait for a connection to be available in milliseconds. See docs *                                                                 | string            |         |
| MONGO_HEARTBEAT_FREQUENCY_MS         | Hearth beat frequency in milliseconds. This is an hello command that is sent periodically on each active connection to perform an health check. See docs * | string            |         |
=======
| Variable name                     | Description                                                                                                                                                | type              | default |
|-----------------------------------|------------------------------------------------------------------------------------------------------------------------------------------------------------|-------------------|---------|
| ROOT_LOGGING_LEVEL                | Application root logger level                                                                                                                              | string            | INFO    |
| APP_LOGGING_LEVEL                 | it.pagopa logger level                                                                                                                                     | string            | INFO    |
| WEB_LOGGING_LEVEL                 | Web logger level                                                                                                                                           | string            | INFO    |
| MONGO_HOST                        | Host where MongoDB instance used to persist transaction data                                                                                               | hostname (string) |         |
| MONGO_PORT                        | Port where MongoDB is bound to in MongoDB host                                                                                                             | number            |         |
| MONGO_USERNAME                    | MongoDB username used to connect to the database                                                                                                           | string            |         |
| MONGO_PASSWORD                    | MongoDB password used to connect to the database                                                                                                           | string            |         |
| MONGO_SSL_ENABLED                 | Whether SSL is enabled while connecting to MongoDB                                                                                                         | string            |         |
| MONGO_DB_NAME                     | Mongo database name                                                                                                                                        | string            |         |
| MONGO_MIN_POOL_SIZE               | Min amount of connections to be retained into connection pool. See docs *                                                                                  | string            |         |
| MONGO_MAX_POOL_SIZE               | Max amount of connections to be retained into connection pool. See docs *                                                                                  | string            |         |
| MONGO_MAX_IDLE_TIMEOUT_MS         | Max timeout after which an idle connection is killed in milliseconds. See docs *                                                                           | string            |         |
| MONGO_CONNECTION_TIMEOUT_MS       | Max time to wait for a connection to be opened. See docs *                                                                                                 | string            |         |
| MONGO_SOCKET_TIMEOUT_MS           | Max time to wait for a command send or receive before timing out. See docs *                                                                               | string            |         |
| MONGO_SERVER_SELECTION_TIMEOUT_MS | Max time to wait for a server to be selected while performing a communication with Mongo in milliseconds. See docs *                                       | string            |         |
| MONGO_WAITING_QUEUE_MS            | Max time a thread has to wait for a connection to be available in milliseconds. See docs *                                                                 | string            |         |
| MONGO_HEARTBEAT_FREQUENCY_MS      | Hearth beat frequency in milliseconds. This is an hello command that is sent periodically on each active connection to perform an health check. See docs * | string            |         |
| CDC_LOG_EVENTS_COLLECTION_NAME    | The name of the collection the CDC will listen to                                                                                                          | string            |         |
| CDC_LOG_EVENTS_OPERATION_TYPE     | List of operation type the CDC will handle                                                                                                                 | list of strings   |         |
| CDC_LOG_EVENTS_PROJECT            | The field provided by the change stream event                                                                                                              | string            |         |
| CDC_SEND_RETRY_MAX_ATTEMPTS       | Max configurable attempts for performing the logic business related to a change event                                                                      | long              | 3       |
| CDC_SEND_RETRY_INTERVAL_IN_MS     | Configurable interval in milliseconds between retries attempts                                                                                             | long              | 1000    |
| CDC_STREAM_RETRY_MAX_ATTEMPTS     | Max configurable attempts for reconnecting to DB                                                                                                           | long              | 5       |
| CDC_STREAM_RETRY_INTERVAL_IN_MS   | Configurable interval in milliseconds between retries attempts                                                                                             | long              | 5000    |
>>>>>>> 6da0784d

(*): for Mongo connection string options see [docs](https://www.mongodb.com/docs/drivers/java/sync/v4.3/fundamentals/connection/connection-options/#connection-options)

### Run docker container

The easiest way to test the application is through a docker container connected to the dev environment. To do so follow these steps:

1. Create a `.env.dev` file starting from `.env.local` as example and replace the MongoDB values with dev environment settings:
   ```sh
   cp .env.local .env.dev
   ```
   Then update the MongoDB configuration in `.env.dev` to use the dev environment values.

2. Build and run the container:
   ```sh
   docker build -t pagopa-ecommerce-cdc-service:latest .
   docker run --rm -p 8080:8080 \
     --env-file .env.dev \
     pagopa-ecommerce-cdc-service:latest
   ```

The container will listen to dev environment changes and connect to the development MongoDB instance.

### Testing the CDC Service

Once the container is running, you can test the CDC functionality:

1. **Make test payments** using the dev checkout environment at https://dev.checkout.pagopa.it/
2. **Monitor CDC logs** by checking the container logs for event processing:
   ```sh
   docker logs -f <container_id>
   ```
   Look for log lines showing CDC events being processed as transactions flow through the system.

### Integration Testing with pagopa-ecommerce-local

For comprehensive integration testing with the full eCommerce ecosystem, use the [pagopa-ecommerce-local](https://github.com/pagopa/pagopa-ecommerce-local) repository.

The CDC service is integrated into the local development environment and provides:
- Complete eCommerce transaction flow
- Real-time CDC event processing  
- End-to-end testing capabilities
- Monitoring and observability tools

When running with the full environment, the CDC service connects to shared MongoDB and integrates with all other eCommerce services.

---

## Contributors 👥

Made with ❤️ by PagoPA S.p.A.

### Maintainers

See `CODEOWNERS` file<|MERGE_RESOLUTION|>--- conflicted
+++ resolved
@@ -39,27 +39,6 @@
 
 If you want to customize the application environment, reference this table:
 
-<<<<<<< HEAD
-| Variable name                        | Description                                                                                                                                                | type              | default |
-|--------------------------------------|------------------------------------------------------------------------------------------------------------------------------------------------------------|-------------------|---------|
-| ROOT_LOGGING_LEVEL                   | Application root logger level                                                                                                                              | string            | INFO    |
-| APP_LOGGING_LEVEL                    | it.pagopa logger level                                                                                                                                     | string            | INFO    |
-| WEB_LOGGING_LEVEL                    | Web logger level                                                                                                                                           | string            | INFO    |
-| MONGO_HOST                           | Host where MongoDB instance used to persist transaction data                                                                                               | hostname (string) |         |
-| MONGO_PORT                           | Port where MongoDB is bound to in MongoDB host                                                                                                             | number            |         |
-| MONGO_USERNAME                       | MongoDB username used to connect to the database                                                                                                           | string            |         |
-| MONGO_PASSWORD                       | MongoDB password used to connect to the database                                                                                                           | string            |         |
-| MONGO_SSL_ENABLED                    | Whether SSL is enabled while connecting to MongoDB                                                                                                         | string            |         |
-| MONGO_DB_NAME                        | Mongo database name                                                                                                                                        | string            |         |
-| MONGO_MIN_POOL_SIZE                  | Min amount of connections to be retained into connection pool. See docs *                                                                                  | string            |         |
-| MONGO_MAX_POOL_SIZE                  | Max amount of connections to be retained into connection pool. See docs *                                                                                  | string            |         |
-| MONGO_MAX_IDLE_TIMEOUT_MS            | Max timeout after which an idle connection is killed in milliseconds. See docs *                                                                           | string            |         |
-| MONGO_CONNECTION_TIMEOUT_MS          | Max time to wait for a connection to be opened. See docs *                                                                                                 | string            |         |
-| MONGO_SOCKET_TIMEOUT_MS              | Max time to wait for a command send or receive before timing out. See docs *                                                                               | string            |         |
-| MONGO_SERVER_SELECTION_TIMEOUT_MS    | Max time to wait for a server to be selected while performing a communication with Mongo in milliseconds. See docs *                                       | string            |         |
-| MONGO_WAITING_QUEUE_MS               | Max time a thread has to wait for a connection to be available in milliseconds. See docs *                                                                 | string            |         |
-| MONGO_HEARTBEAT_FREQUENCY_MS         | Hearth beat frequency in milliseconds. This is an hello command that is sent periodically on each active connection to perform an health check. See docs * | string            |         |
-=======
 | Variable name                     | Description                                                                                                                                                | type              | default |
 |-----------------------------------|------------------------------------------------------------------------------------------------------------------------------------------------------------|-------------------|---------|
 | ROOT_LOGGING_LEVEL                | Application root logger level                                                                                                                              | string            | INFO    |
@@ -86,7 +65,6 @@
 | CDC_SEND_RETRY_INTERVAL_IN_MS     | Configurable interval in milliseconds between retries attempts                                                                                             | long              | 1000    |
 | CDC_STREAM_RETRY_MAX_ATTEMPTS     | Max configurable attempts for reconnecting to DB                                                                                                           | long              | 5       |
 | CDC_STREAM_RETRY_INTERVAL_IN_MS   | Configurable interval in milliseconds between retries attempts                                                                                             | long              | 5000    |
->>>>>>> 6da0784d
 
 (*): for Mongo connection string options see [docs](https://www.mongodb.com/docs/drivers/java/sync/v4.3/fundamentals/connection/connection-options/#connection-options)
 
